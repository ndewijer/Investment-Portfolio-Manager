"""
API routes for IBKR Flex integration.

This module provides routes for:
- IBKR configuration management
- Transaction imports
- Inbox management
- Transaction allocation and processing
"""

from datetime import datetime

from flask import Blueprint, jsonify, request
from flask.views import MethodView

from ..models import IBKRTransaction, LogCategory, LogLevel, db
from ..services.ibkr_config_service import IBKRConfigService
from ..services.ibkr_flex_service import IBKRFlexService
from ..services.ibkr_transaction_service import IBKRTransactionService
from ..services.logging_service import logger, track_request

ibkr = Blueprint("ibkr", __name__)


class IBKRConfigAPI(MethodView):
    """
    RESTful API for IBKR configuration management.

    Provides endpoints for:
    - Saving IBKR configuration
    - Retrieving configuration status
    - Testing connection
    - Deleting configuration
    """

    def get(self):
        """
        Get IBKR configuration status.

        Returns:
            JSON response with configuration status (token excluded)
        """
        config_status = IBKRConfigService.get_config_status()
        return jsonify(config_status), 200

    def post(self):
        """
        Save or update IBKR configuration.

        Request body:
            {
                "flex_token": "string",
                "flex_query_id": "string",
                "token_expires_at": "ISO datetime string" (optional),
                "auto_import_enabled": boolean (optional)
            }

        Returns:
            JSON response with success status
        """
        data = request.get_json()

        if not data or "flex_token" not in data or "flex_query_id" not in data:
            return jsonify({"error": "Missing required fields"}), 400

        try:
            # Parse token expiration date if provided
            token_expires_at = None
            if data.get("token_expires_at"):
                try:
                    token_expires_at = datetime.fromisoformat(data["token_expires_at"])
                except (ValueError, TypeError):
                    return jsonify({"error": "Invalid token_expires_at format"}), 400

            # Save config using service
            config = IBKRConfigService.save_config(
                flex_token=data["flex_token"],
                flex_query_id=data["flex_query_id"],
                token_expires_at=token_expires_at,
                auto_import_enabled=data.get("auto_import_enabled"),
                enabled=data.get("enabled"),
            )

            logger.log(
                level=LogLevel.INFO,
                category=LogCategory.IBKR,
                message="IBKR configuration saved",
                details={"query_id": config.flex_query_id},
            )

            return jsonify({"success": True, "message": "Configuration saved successfully"}), 200

        except Exception as e:
            db.session.rollback()
            logger.log(
                level=LogLevel.ERROR,
                category=LogCategory.IBKR,
                message="Failed to save IBKR configuration",
                details={"error": str(e)},
            )
            return jsonify({"error": "Failed to save configuration", "details": str(e)}), 500

    def delete(self):
        """
        Delete IBKR configuration.

        Returns:
            JSON response with success status
        """
        try:
            config_details = IBKRConfigService.delete_config()

            logger.log(
                level=LogLevel.INFO,
                category=LogCategory.IBKR,
                message="IBKR configuration deleted",
                details=config_details,
            )

            return jsonify({"success": True, "message": "Configuration deleted successfully"}), 200

        except ValueError as e:
            return jsonify({"error": str(e)}), 404

        except Exception as e:
            db.session.rollback()
            logger.log(
                level=LogLevel.ERROR,
                category=LogCategory.IBKR,
                message="Failed to delete IBKR configuration",
                details={"error": str(e)},
            )
            return jsonify({"error": "Failed to delete configuration", "details": str(e)}), 500


@ibkr.route("/ibkr/config/test", methods=["POST"])
def test_connection():
    """
    Test IBKR connection.

    Request body:
        {
            "flex_token": "string",
            "flex_query_id": "string"
        }

    Returns:
        JSON response with test results
    """
    data = request.get_json()

    if not data or "flex_token" not in data or "flex_query_id" not in data:
        return jsonify({"error": "Missing required fields"}), 400

    try:
        service = IBKRFlexService()
        result = service.test_connection(data["flex_token"], data["flex_query_id"])

        if result["success"]:
            return jsonify(result), 200
        else:
            return jsonify(result), 400

    except Exception as e:
        logger.log(
            level=LogLevel.ERROR,
            category=LogCategory.IBKR,
            message="Error testing IBKR connection",
            details={"error": str(e)},
        )
        return jsonify({"error": "Connection test failed", "details": str(e)}), 500


@ibkr.route("/ibkr/import", methods=["POST"])
def trigger_import():
    """
    Trigger manual IBKR transaction import.

    Returns:
        JSON response with import results
    """
    config = IBKRConfigService.get_first_config()

    if not config:
        return jsonify({"error": "IBKR not configured"}), 400

    if not config.enabled:
        return jsonify({"error": "IBKR integration is disabled"}), 403

    try:
        service = IBKRFlexService()

        # Decrypt token
        token = service._decrypt_token(config.flex_token)

        # Fetch statement
        xml_data = service.fetch_statement(token, config.flex_query_id, use_cache=True)

        if not xml_data:
            return jsonify({"error": "Failed to fetch statement from IBKR"}), 500

        # Parse transactions
        transactions = service.parse_flex_statement(xml_data)

        # Import transactions
        results = service.import_transactions(transactions)

        # Update last import date
        config.last_import_date = datetime.now()
        db.session.commit()

        logger.log(
            level=LogLevel.INFO,
            category=LogCategory.IBKR,
            message="Manual IBKR import completed",
            details=results,
        )

        return jsonify(
            {
                "success": True,
                "message": "Import completed",
                "imported": results["imported"],
                "skipped": results["skipped"],
                "errors": results["errors"],
            }
        ), 200

    except Exception as e:
        logger.log(
            level=LogLevel.ERROR,
            category=LogCategory.IBKR,
            message="Error during IBKR import",
            details={"error": str(e)},
        )
        return jsonify({"error": "Import failed", "details": str(e)}), 500


@ibkr.route("/ibkr/inbox", methods=["GET"])
def get_inbox():
    """
    Get pending IBKR transactions.

    Query parameters:
        status: Filter by status (optional)
        transaction_type: Filter by type (optional)

    Returns:
        JSON array of pending transactions
    """
    status = request.args.get("status", "pending")
    transaction_type = request.args.get("transaction_type")

    transactions = IBKRTransactionService.get_inbox(
        status=status, transaction_type=transaction_type
    )

    return jsonify(transactions)


@ibkr.route("/ibkr/inbox/count", methods=["GET"])
def get_inbox_count():
    """
    Get count of IBKR transactions.

    Query parameters:
        status: Filter by status (optional, defaults to 'pending')

    Returns:
        JSON response with count: {"count": 5}
    """
    try:
        status = request.args.get("status", "pending")
        count = IBKRTransactionService.get_inbox_count(status=status)

        logger.log(
            level=LogLevel.INFO,
            category=LogCategory.IBKR,
            message=f"Retrieved IBKR inbox count for status '{status}'",
            details={"status": status, "count": count},
        )

        return jsonify({"count": count}), 200

    except Exception as e:
        logger.log(
            level=LogLevel.ERROR,
            category=LogCategory.IBKR,
            message="Error retrieving IBKR inbox count",
            details={"error": str(e)},
        )
        return jsonify({"error": "Failed to retrieve count", "details": str(e)}), 500


@ibkr.route("/ibkr/inbox/<transaction_id>", methods=["GET"])
def get_inbox_transaction(transaction_id):
    """
    Get specific IBKR transaction details.

    Args:
        transaction_id: Transaction ID

    Returns:
        JSON object with transaction details
    """
    txn = IBKRTransactionService.get_transaction(transaction_id)

    return jsonify(
        {
            "id": txn.id,
            "ibkr_transaction_id": txn.ibkr_transaction_id,
            "transaction_date": txn.transaction_date.isoformat(),
            "symbol": txn.symbol,
            "isin": txn.isin,
            "description": txn.description,
            "transaction_type": txn.transaction_type,
            "quantity": txn.quantity,
            "price": txn.price,
            "total_amount": txn.total_amount,
            "currency": txn.currency,
            "fees": txn.fees,
            "status": txn.status,
            "imported_at": txn.imported_at.isoformat(),
            "processed_at": txn.processed_at.isoformat() if txn.processed_at else None,
            "allocations": [
                {
                    "id": alloc.id,
                    "portfolio_id": alloc.portfolio_id,
                    "allocation_percentage": alloc.allocation_percentage,
                    "allocated_amount": alloc.allocated_amount,
                    "allocated_shares": alloc.allocated_shares,
                    "transaction_id": alloc.transaction_id,
                }
                for alloc in txn.allocations
            ],
        }
    )


@ibkr.route("/ibkr/inbox/<transaction_id>/ignore", methods=["POST"])
def ignore_transaction(transaction_id):
    """
    Mark IBKR transaction as ignored.

    Args:
        transaction_id: Transaction ID

    Returns:
        JSON response with success status
    """
    response, status = IBKRTransactionService.ignore_transaction(transaction_id)
    return jsonify(response), status


@ibkr.route("/ibkr/inbox/<transaction_id>", methods=["DELETE"])
def delete_transaction(transaction_id):
    """
    Delete IBKR transaction (only if not processed).

    Args:
        transaction_id: Transaction ID

    Returns:
        JSON response with success status
    """
    response, status = IBKRTransactionService.delete_transaction(transaction_id)
    return jsonify(response), status


@ibkr.route("/ibkr/portfolios", methods=["GET"])
def get_portfolios_for_allocation():
    """
    Get available portfolios for transaction allocation.

    Returns:
        JSON array of active portfolios
    """
    from ..services.portfolio_service import PortfolioService

    portfolios = PortfolioService.get_active_portfolios()

    return jsonify([{"id": p.id, "name": p.name, "description": p.description} for p in portfolios])


@ibkr.route("/ibkr/inbox/<transaction_id>/eligible-portfolios", methods=["GET"])
@track_request
def get_eligible_portfolios(transaction_id):
    """
    Get portfolios eligible for allocating a specific IBKR transaction.

    Filters portfolios based on whether they have the fund/stock that matches
    the transaction (by ISIN or symbol).

    Args:
        transaction_id: Transaction ID

    Returns:
        JSON response containing:
        - match_info: Details about fund matching (found, matched_by, fund details)
        - portfolios: List of eligible portfolios with this fund
        - warning: Optional warning message if no match or no portfolios
    """
    from ..services.fund_matching_service import FundMatchingService

    try:
        # Get the transaction
        transaction = db.session.get(IBKRTransaction, transaction_id)
        if not transaction:
            return jsonify({"error": "Transaction not found"}), 404

        # Find eligible portfolios using the matching service
        result = FundMatchingService.get_eligible_portfolios_for_transaction(transaction)

        logger.log(
            level=LogLevel.INFO,
            category=LogCategory.IBKR,
            message=f"Retrieved eligible portfolios for transaction {transaction_id}",
            details={
                "fund_found": result["match_info"]["found"],
                "portfolio_count": len(result["portfolios"]),
                "matched_by": result["match_info"]["matched_by"],
            },
        )

        return jsonify(result), 200

    except Exception as e:
        response, status = logger.log(
            level=LogLevel.ERROR,
            category=LogCategory.IBKR,
            message=f"Error getting eligible portfolios: {e!s}",
            details={"transaction_id": transaction_id, "error": str(e)},
            http_status=500,
        )
        return jsonify(response), status


@ibkr.route("/ibkr/inbox/<transaction_id>/allocate", methods=["POST"])
def allocate_transaction(transaction_id):
    """
    Process IBKR transaction with allocations.

    Request body:
        {
            "allocations": [
                {
                    "portfolio_id": "string",
                    "percentage": number
                },
                ...
            ]
        }

    Args:
        transaction_id: Transaction ID

    Returns:
        JSON response with processing results
    """
    from ..services.ibkr_transaction_service import IBKRTransactionService

    data = request.get_json()

    if not data or "allocations" not in data:
        return jsonify({"error": "Missing allocations"}), 400

    result = IBKRTransactionService.process_transaction_allocation(
        transaction_id, data["allocations"]
    )

    if result["success"]:
        return jsonify(result), 200
    else:
        return jsonify(result), 400


@ibkr.route("/ibkr/dividends/pending", methods=["GET"])
def get_pending_dividends():
    """
    Get pending dividend records for matching.

    Query parameters:
        symbol: Filter by symbol (optional)
        isin: Filter by ISIN (optional)

    Returns:
        JSON array of pending dividends
    """
    from ..services.ibkr_transaction_service import IBKRTransactionService

    symbol = request.args.get("symbol")
    isin = request.args.get("isin")

    dividends = IBKRTransactionService.get_pending_dividends(symbol, isin)

    return jsonify(dividends)


@ibkr.route("/ibkr/inbox/<transaction_id>/match-dividend", methods=["POST"])
def match_dividend(transaction_id):
    """
    Match IBKR dividend transaction to existing Dividend records.

    Request body:
        {
            "dividend_ids": ["id1", "id2", ...]
        }

    Args:
        transaction_id: Transaction ID

    Returns:
        JSON response with matching results
    """
    from ..services.ibkr_transaction_service import IBKRTransactionService

    data = request.get_json()

    if not data or "dividend_ids" not in data:
        return jsonify({"error": "Missing dividend_ids"}), 400

    result = IBKRTransactionService.match_dividend(transaction_id, data["dividend_ids"])

    if result["success"]:
        return jsonify(result), 200
    else:
        return jsonify(result), 400


@ibkr.route("/ibkr/inbox/<transaction_id>/unallocate", methods=["POST"])
@track_request
def unallocate_transaction(transaction_id):
    """
    Unallocate a processed IBKR transaction.

    This deletes all portfolio transactions and allocations,
    reverting the IBKR transaction status to pending.

    Args:
        transaction_id: IBKR Transaction ID

    Returns:
        JSON response with success status
    """
    response, status = IBKRTransactionService.unallocate_transaction(transaction_id)
    return jsonify(response), status


@ibkr.route("/ibkr/inbox/<transaction_id>/allocations", methods=["GET"])
@track_request
def get_transaction_allocations(transaction_id):
    """
    Get allocation details for a processed IBKR transaction.

    Groups allocations by portfolio to combine stock and fee transactions.

    Args:
        transaction_id: IBKR Transaction ID

    Returns:
        JSON response containing allocation details grouped by portfolio
    """
<<<<<<< HEAD
    try:
        ibkr_txn = IBKRTransaction.query.get_or_404(transaction_id)

        # Get grouped allocations from service
        allocation_details = IBKRTransactionService.get_grouped_allocations(transaction_id)

        logger.log(
            level=LogLevel.INFO,
            category=LogCategory.IBKR,
            message=f"Retrieved allocations for IBKR transaction {transaction_id}",
            details={"portfolio_count": len(allocation_details)},
        )

        return (
            jsonify(
                {
                    "ibkr_transaction_id": ibkr_txn.id,
                    "status": ibkr_txn.status,
                    "allocations": allocation_details,
                }
            ),
            200,
        )

    except Exception as e:
        response, status = logger.log(
            level=LogLevel.ERROR,
            category=LogCategory.IBKR,
            message="Failed to retrieve allocations",
            details={"transaction_id": transaction_id, "error": str(e)},
            http_status=500,
        )
        return jsonify(response), status
=======
    response, status = IBKRTransactionService.get_transaction_allocations(transaction_id)
    return jsonify(response), status
>>>>>>> 67e0a9c7


@ibkr.route("/ibkr/inbox/<transaction_id>/allocations", methods=["PUT"])
@track_request
def modify_transaction_allocations(transaction_id):
    """
    Modify allocation percentages for a processed IBKR transaction.

    Request body:
        {
            "allocations": [
                {
                    "portfolio_id": "string",
                    "percentage": number
                },
                ...
            ]
        }

    Args:
        transaction_id: IBKR Transaction ID

    Returns:
        JSON response with success status
    """
    data = request.get_json()

    if not data or "allocations" not in data:
        return jsonify({"error": "Missing allocations"}), 400

    try:
        result = IBKRTransactionService.modify_allocations(transaction_id, data["allocations"])
        return jsonify(result), 200

    except ValueError as e:
        response, status = logger.log(
            level=LogLevel.ERROR,
            category=LogCategory.IBKR,
            message="Failed to modify allocations",
            details={"transaction_id": transaction_id, "error": str(e)},
            http_status=400,
        )
        return jsonify(response), status
    except Exception as e:
        response, status = logger.log(
            level=LogLevel.ERROR,
            category=LogCategory.IBKR,
            message="Unexpected error modifying allocations",
            details={"transaction_id": transaction_id, "error": str(e)},
            http_status=500,
        )
        return jsonify(response), status


@ibkr.route("/ibkr/inbox/bulk-allocate", methods=["POST"])
@track_request
def bulk_allocate_transactions():
    """
    Process multiple IBKR transactions with the same allocations.

    Request body:
        {
            "transaction_ids": ["id1", "id2", ...],
            "allocations": [
                {
                    "portfolio_id": "string",
                    "percentage": number
                },
                ...
            ]
        }

    Returns:
        JSON response with bulk processing results
    """
    from ..services.ibkr_transaction_service import IBKRTransactionService

    data = request.get_json()

    if not data or "transaction_ids" not in data or "allocations" not in data:
        return jsonify({"error": "Missing transaction_ids or allocations"}), 400

    transaction_ids = data["transaction_ids"]
    allocations = data["allocations"]

    if not transaction_ids or len(transaction_ids) == 0:
        return jsonify({"error": "No transactions selected"}), 400

    if not allocations or len(allocations) == 0:
        return jsonify({"error": "No allocations provided"}), 400

    # Validate allocations sum to 100%
    total_percentage = sum(a.get("percentage", 0) for a in allocations)
    if abs(total_percentage - 100) > 0.01:
        return jsonify({"error": "Allocations must sum to exactly 100%"}), 400

    processed_count = 0
    failed_count = 0
    errors = []

    try:
        for transaction_id in transaction_ids:
            try:
                result = IBKRTransactionService.process_transaction_allocation(
                    transaction_id, allocations
                )

                if result["success"]:
                    processed_count += 1
                else:
                    failed_count += 1
                    errors.append(
                        {
                            "transaction_id": transaction_id,
                            "error": result.get("error", "Unknown error"),
                        }
                    )

            except Exception as e:
                failed_count += 1
                errors.append({"transaction_id": transaction_id, "error": str(e)})
                logger.log(
                    level=LogLevel.ERROR,
                    category=LogCategory.IBKR,
                    message=f"Error processing transaction {transaction_id} in bulk operation",
                    details={"transaction_id": transaction_id, "error": str(e)},
                )

        logger.log(
            level=LogLevel.INFO,
            category=LogCategory.IBKR,
            message=(
                f"Bulk allocation completed: {processed_count} processed, {failed_count} failed"
            ),
            details={
                "processed": processed_count,
                "failed": failed_count,
                "total": len(transaction_ids),
            },
        )

        return (
            jsonify(
                {
                    "success": True,
                    "processed": processed_count,
                    "failed": failed_count,
                    "errors": errors if errors else None,
                }
            ),
            200,
        )

    except Exception as e:
        response, status = logger.log(
            level=LogLevel.ERROR,
            category=LogCategory.IBKR,
            message="Failed to process bulk allocation",
            details={"error": str(e), "transaction_count": len(transaction_ids)},
            http_status=500,
        )
        return jsonify(response), status


# Register view class
ibkr_config_view = IBKRConfigAPI.as_view("ibkr_config")
ibkr.add_url_rule("/ibkr/config", view_func=ibkr_config_view, methods=["GET", "POST", "DELETE"])<|MERGE_RESOLUTION|>--- conflicted
+++ resolved
@@ -560,44 +560,8 @@
     Returns:
         JSON response containing allocation details grouped by portfolio
     """
-<<<<<<< HEAD
-    try:
-        ibkr_txn = IBKRTransaction.query.get_or_404(transaction_id)
-
-        # Get grouped allocations from service
-        allocation_details = IBKRTransactionService.get_grouped_allocations(transaction_id)
-
-        logger.log(
-            level=LogLevel.INFO,
-            category=LogCategory.IBKR,
-            message=f"Retrieved allocations for IBKR transaction {transaction_id}",
-            details={"portfolio_count": len(allocation_details)},
-        )
-
-        return (
-            jsonify(
-                {
-                    "ibkr_transaction_id": ibkr_txn.id,
-                    "status": ibkr_txn.status,
-                    "allocations": allocation_details,
-                }
-            ),
-            200,
-        )
-
-    except Exception as e:
-        response, status = logger.log(
-            level=LogLevel.ERROR,
-            category=LogCategory.IBKR,
-            message="Failed to retrieve allocations",
-            details={"transaction_id": transaction_id, "error": str(e)},
-            http_status=500,
-        )
-        return jsonify(response), status
-=======
     response, status = IBKRTransactionService.get_transaction_allocations(transaction_id)
     return jsonify(response), status
->>>>>>> 67e0a9c7
 
 
 @ibkr.route("/ibkr/inbox/<transaction_id>/allocations", methods=["PUT"])
