"""
Tests for IBKRTransactionService - IBKR transaction processing and allocation.

This test suite covers:
- Allocation validation (must sum to 100%)
- Fund creation and matching (ISIN and symbol matching)
- Portfolio-fund relationship management
- Transaction allocation across portfolios
- Modifying existing allocations
- Dividend matching to existing dividend records
"""

from datetime import date

import pytest
from app.models import (
    Dividend,
    Fund,
    IBKRTransaction,
    IBKRTransactionAllocation,
    InvestmentType,
    Portfolio,
    PortfolioFund,
    ReinvestmentStatus,
    Transaction,
    db,
)
from app.services.ibkr_transaction_service import IBKRTransactionService
from tests.test_helpers import (
    make_dividend_txn_id,
    make_ibkr_txn_id,
    make_id,
    make_isin,
    make_symbol,
)


@pytest.fixture
def sample_portfolio(app_context, db_session):
    """Create a test portfolio."""
    portfolio = Portfolio(id=make_id(), name="Test Portfolio")
    db.session.add(portfolio)
    db.session.commit()
    return portfolio


@pytest.fixture
def second_portfolio(app_context, db_session):
    """Create a second test portfolio for multi-allocation tests."""
    portfolio = Portfolio(id=make_id(), name="Second Portfolio")
    db.session.add(portfolio)
    db.session.commit()
    return portfolio


@pytest.fixture
def sample_fund(app_context, db_session):
    """Create a test fund with unique ISIN per test."""
    # Use unique ISIN to avoid conflicts between tests
    unique_isin = make_isin("US")
    fund = Fund(
        id=make_id(),
        name="Apple Inc",
        isin=unique_isin,
        symbol=make_symbol("AAPL"),  # Make symbol unique too
        currency="USD",
        exchange="NASDAQ",
        investment_type=InvestmentType.STOCK,
    )
    db.session.add(fund)
    db.session.commit()
    return fund


@pytest.fixture
def sample_ibkr_transaction(app_context, db_session):
    """Create a sample IBKR transaction."""
    txn = IBKRTransaction(
        id=make_id(),
        ibkr_transaction_id=make_ibkr_txn_id(),
        transaction_date=date(2025, 1, 15),
        symbol="AAPL",
        isin="US0378331005",
        description="APPLE INC",
        transaction_type="buy",
        quantity=100,
        price=150.00,
        total_amount=15000.00,
        currency="USD",
        fees=1.50,
        status="pending",
        raw_data="{}",
    )
    db.session.add(txn)
    db.session.commit()
    return txn


class TestAllocationValidation:
    """Tests for allocation percentage validation."""

    def test_validate_allocations_success_100_percent(self):
        """Test that allocations summing to 100% are valid."""
        allocations = [
            {"portfolio_id": make_id(), "percentage": 50.0},
            {"portfolio_id": make_id(), "percentage": 50.0},
        ]

        is_valid, _error = IBKRTransactionService.validate_allocations(allocations)
        assert is_valid is True
        assert _error == ""

    def test_validate_allocations_single_100_percent(self):
        """Test that single allocation of 100% is valid."""
        allocations = [{"portfolio_id": make_id(), "percentage": 100.0}]

        is_valid, _error = IBKRTransactionService.validate_allocations(allocations)
        assert is_valid is True

    def test_validate_allocations_three_way_split(self):
        """Test three-way allocation split."""
        allocations = [
            {"portfolio_id": make_id(), "percentage": 40.0},
            {"portfolio_id": make_id(), "percentage": 35.0},
            {"portfolio_id": make_id(), "percentage": 25.0},
        ]

        is_valid, _error = IBKRTransactionService.validate_allocations(allocations)
        assert is_valid is True

    def test_validate_allocations_floating_point_acceptable(self):
        """Test that small floating point errors are acceptable."""
        allocations = [
            {"portfolio_id": make_id(), "percentage": 33.33},
            {"portfolio_id": make_id(), "percentage": 33.33},
            {"portfolio_id": make_id(), "percentage": 33.34},
        ]

        is_valid, _error = IBKRTransactionService.validate_allocations(allocations)
        assert is_valid is True

    def test_validate_allocations_too_high(self):
        """Test that allocations over 100% are invalid."""
        allocations = [
            {"portfolio_id": make_id(), "percentage": 60.0},
            {"portfolio_id": make_id(), "percentage": 50.0},
        ]

        is_valid, _error = IBKRTransactionService.validate_allocations(allocations)
        assert is_valid is False
        assert "110" in _error

    def test_validate_allocations_too_low(self):
        """Test that allocations under 100% are invalid."""
        allocations = [
            {"portfolio_id": make_id(), "percentage": 40.0},
            {"portfolio_id": make_id(), "percentage": 40.0},
        ]

        is_valid, _error = IBKRTransactionService.validate_allocations(allocations)
        assert is_valid is False
        assert "80" in _error

    def test_validate_allocations_empty_list(self):
        """Test that empty allocation list is invalid."""
        allocations = []

        is_valid, _error = IBKRTransactionService.validate_allocations(allocations)
        assert is_valid is False
        assert "At least one allocation" in _error

    def test_validate_allocations_negative_percentage(self):
        """Test that negative percentages are invalid."""
        allocations = [
            {"portfolio_id": make_id(), "percentage": 120.0},
            {"portfolio_id": make_id(), "percentage": -20.0},
        ]

        is_valid, _error = IBKRTransactionService.validate_allocations(allocations)
        assert is_valid is False
        assert "positive" in _error.lower()

    def test_validate_allocations_missing_portfolio_id(self):
        """Test that missing portfolio_id is invalid."""
        allocations = [{"percentage": 100.0}]

        is_valid, _error = IBKRTransactionService.validate_allocations(allocations)
        assert is_valid is False
        assert "portfolio_id" in _error


class TestFundCreation:
    """Tests for get_or_create_fund method."""

    def test_get_existing_fund_by_isin(self, app_context, db_session, sample_fund):
        """Test that existing fund is retrieved by ISIN."""
        fund = IBKRTransactionService._get_or_create_fund(
            symbol="DIFFERENT_SYMBOL", isin=sample_fund.isin, currency="USD"
        )

        assert fund.id == sample_fund.id
        # Should use existing fund even with different symbol in request
        assert fund.isin == sample_fund.isin

        # Should not create duplicate
        assert Fund.query.filter_by(isin=sample_fund.isin).count() == 1

    def test_get_existing_fund_by_symbol(self, app_context, db_session):
        """Test that existing fund is retrieved by symbol when ISIN doesn't match."""
        # Use unique symbol to avoid conflicts with other tests
        unique_symbol = make_symbol("AAPL", 6)
        unique_isin = make_isin("US")

        existing = Fund(
            id=make_id(),
            name="Apple",
            isin=unique_isin,
            symbol=unique_symbol,
            currency="USD",
            exchange="NASDAQ",
            investment_type=InvestmentType.STOCK,
        )
        db.session.add(existing)
        db.session.commit()

        fund = IBKRTransactionService._get_or_create_fund(
            symbol=unique_symbol, isin=None, currency="USD"
        )

        assert fund.id == existing.id
        # Should not create duplicate - verify only the one we created exists with this symbol
        assert Fund.query.filter_by(symbol=unique_symbol).count() == 1

    def test_create_new_fund_with_symbol_and_isin(self, app_context, db_session):
        """Test creating new fund with both symbol and ISIN."""
        fund = IBKRTransactionService._get_or_create_fund(
            symbol="MSFT", isin="US5949181045", currency="USD"
        )

        assert fund is not None
        assert fund.symbol == "MSFT"
        assert fund.isin == "US5949181045"
        assert fund.currency == "USD"
        assert fund.exchange == "UNKNOWN"  # Default value
        assert fund.investment_type == InvestmentType.STOCK  # Default

        # Verify saved to database
        db_fund = Fund.query.filter_by(isin="US5949181045").first()
        assert db_fund is not None

    def test_create_new_fund_with_only_symbol(self, app_context, db_session):
        """Test creating new fund with only symbol (no ISIN)."""
        fund = IBKRTransactionService._get_or_create_fund(symbol="TSLA", isin=None, currency="USD")

        assert fund is not None
        assert fund.symbol == "TSLA"
        assert fund.isin.startswith("UNKNOWN_")  # Placeholder ISIN

    def test_create_new_fund_name_uses_symbol(self, app_context, db_session):
        """Test that fund name defaults to symbol."""
        fund = IBKRTransactionService._get_or_create_fund(
            symbol="GOOGL", isin="US02079K3059", currency="USD"
        )

        assert fund.name == "GOOGL"


class TestPortfolioFundCreation:
    """Tests for get_or_create_portfolio_fund method."""

    def test_get_existing_portfolio_fund(
        self, app_context, db_session, sample_portfolio, sample_fund
    ):
        """Test retrieving existing portfolio-fund relationship."""
        # Create existing relationship
        existing_pf = PortfolioFund(
            id=make_id(),
            portfolio_id=sample_portfolio.id,
            fund_id=sample_fund.id,
        )
        db.session.add(existing_pf)
        db.session.commit()

        # Should retrieve existing
        pf = IBKRTransactionService._get_or_create_portfolio_fund(
            sample_portfolio.id, sample_fund.id
        )

        assert pf.id == existing_pf.id
        assert PortfolioFund.query.count() == 1

    def test_create_new_portfolio_fund(
        self, app_context, db_session, sample_portfolio, sample_fund
    ):
        """Test creating new portfolio-fund relationship."""
        pf = IBKRTransactionService._get_or_create_portfolio_fund(
            sample_portfolio.id, sample_fund.id
        )

        assert pf is not None
        assert pf.portfolio_id == sample_portfolio.id
        assert pf.fund_id == sample_fund.id

        # Verify saved
        db_pf = PortfolioFund.query.filter_by(
            portfolio_id=sample_portfolio.id, fund_id=sample_fund.id
        ).first()
        assert db_pf is not None


class TestProcessTransactionAllocation:
    """Tests for processing IBKR transactions with allocations."""

    def test_process_single_allocation_100_percent(
        self, app_context, db_session, sample_portfolio, sample_ibkr_transaction
    ):
        """Test processing transaction with single 100% allocation."""
        allocations = [{"portfolio_id": sample_portfolio.id, "percentage": 100.0}]

        result = IBKRTransactionService.process_transaction_allocation(
            sample_ibkr_transaction.id, allocations
        )

        assert result["success"] is True
        assert "fund_id" in result
        # Should create 2 transactions: 1 buy + 1 fee (commission=$1.50)
        assert len(result["created_transactions"]) == 2

        # Verify main transaction
        buy_txn = next(t for t in result["created_transactions"] if t.get("type") != "fee")
        assert buy_txn["shares"] == 100.0
        assert buy_txn["amount"] == 15000.00

        # Verify fee transaction
        fee_txn = next(t for t in result["created_transactions"] if t.get("type") == "fee")
        assert fee_txn["shares"] == 0
        assert fee_txn["amount"] == 1.50

        # Verify IBKR transaction marked as processed
        ibkr_txn = db.session.get(IBKRTransaction, sample_ibkr_transaction.id)
        assert ibkr_txn.status == "processed"
        assert ibkr_txn.processed_at is not None

        # Verify allocation record created
        alloc = IBKRTransactionAllocation.query.filter_by(
            ibkr_transaction_id=sample_ibkr_transaction.id
        ).first()
        assert alloc is not None
        assert alloc.allocation_percentage == 100.0
        assert alloc.allocated_amount == 15000.00
        assert alloc.allocated_shares == 100

    def test_process_split_allocation(
        self, app_context, db_session, sample_portfolio, second_portfolio, sample_ibkr_transaction
    ):
        """Test processing transaction split across two portfolios."""
        allocations = [
            {"portfolio_id": sample_portfolio.id, "percentage": 60.0},
            {"portfolio_id": second_portfolio.id, "percentage": 40.0},
        ]

        result = IBKRTransactionService.process_transaction_allocation(
            sample_ibkr_transaction.id, allocations
        )

        assert result["success"] is True
        # Should create 4 transactions: 2 buy + 2 fee (commission split 60/40)
        assert len(result["created_transactions"]) == 4

        # Filter transactions by type
        buy_txns = [t for t in result["created_transactions"] if t.get("type") != "fee"]
        fee_txns = [t for t in result["created_transactions"] if t.get("type") == "fee"]

        # Verify 2 buy transactions
        assert len(buy_txns) == 2
        # Verify 2 fee transactions
        assert len(fee_txns) == 2

        # Check commission allocation (total fee = $1.50)
        portfolio_a_fee = next(f for f in fee_txns if f["portfolio_name"] == "Test Portfolio")
        assert portfolio_a_fee["amount"] == 0.90  # 60% of $1.50

        portfolio_b_fee = next(f for f in fee_txns if f["portfolio_name"] == "Second Portfolio")
        assert portfolio_b_fee["amount"] == 0.60  # 40% of $1.50

        # Verify allocations (should be 4 total: 2 main + 2 fee)
        all_allocs = IBKRTransactionAllocation.query.filter_by(
            ibkr_transaction_id=sample_ibkr_transaction.id
        ).all()
        assert len(all_allocs) == 4

        # Filter to main transaction allocations (those with shares > 0)
        main_allocs = [a for a in all_allocs if a.allocated_shares > 0]
        assert len(main_allocs) == 2

        # Check first allocation (60%)
        alloc1 = next(a for a in main_allocs if a.portfolio_id == sample_portfolio.id)
        assert alloc1.allocation_percentage == 60.0
        assert alloc1.allocated_amount == 9000.00  # 15000 * 0.6
        assert alloc1.allocated_shares == 60  # 100 * 0.6

        # Check second allocation (40%)
        alloc2 = next(a for a in main_allocs if a.portfolio_id == second_portfolio.id)
        assert alloc2.allocation_percentage == 40.0
        assert alloc2.allocated_amount == 6000.00  # 15000 * 0.4
        assert alloc2.allocated_shares == 40  # 100 * 0.4

    def test_process_creates_portfolio_fund_relationship(
        self, app_context, db_session, sample_portfolio, sample_ibkr_transaction
    ):
        """Test that processing creates portfolio-fund relationship."""
        initial_count = PortfolioFund.query.filter_by(portfolio_id=sample_portfolio.id).count()
        assert initial_count == 0

        allocations = [{"portfolio_id": sample_portfolio.id, "percentage": 100.0}]

        result = IBKRTransactionService.process_transaction_allocation(
            sample_ibkr_transaction.id, allocations
        )

        assert result["success"] is True

        # Verify portfolio-fund created for this portfolio
        final_count = PortfolioFund.query.filter_by(portfolio_id=sample_portfolio.id).count()
        assert final_count == 1

    def test_process_creates_transaction_record(
        self, app_context, db_session, sample_portfolio, sample_ibkr_transaction
    ):
        """Test that processing creates Transaction record."""
        allocations = [{"portfolio_id": sample_portfolio.id, "percentage": 100.0}]

        result = IBKRTransactionService.process_transaction_allocation(
            sample_ibkr_transaction.id, allocations
        )

        assert result["success"] is True

        # Verify transaction created
        txn = Transaction.query.first()
        assert txn is not None
        assert txn.type == "buy"
        assert txn.shares == 100
        assert txn.cost_per_share == 150.00

    def test_process_already_processed_transaction(
        self, app_context, db_session, sample_portfolio, sample_ibkr_transaction
    ):
        """Test that processing already-processed transaction fails."""
        # Mark as already processed
        sample_ibkr_transaction.status = "processed"
        db.session.commit()

        allocations = [{"portfolio_id": sample_portfolio.id, "percentage": 100.0}]

        result = IBKRTransactionService.process_transaction_allocation(
            sample_ibkr_transaction.id, allocations
        )

        assert result["success"] is False
        assert "already processed" in result["error"].lower()

    def test_process_nonexistent_transaction(self, app_context, db_session):
        """Test processing nonexistent transaction."""
        fake_id = make_id()
        allocations = [{"portfolio_id": make_id(), "percentage": 100.0}]

        result = IBKRTransactionService.process_transaction_allocation(fake_id, allocations)

        assert result["success"] is False
        assert "not found" in result["error"].lower()

    def test_process_invalid_allocations(
        self, app_context, db_session, sample_portfolio, sample_ibkr_transaction
    ):
        """Test processing with invalid allocations."""
        # Allocations don't sum to 100%
        allocations = [{"portfolio_id": sample_portfolio.id, "percentage": 50.0}]

        result = IBKRTransactionService.process_transaction_allocation(
            sample_ibkr_transaction.id, allocations
        )

        assert result["success"] is False
        assert "50" in result["error"]  # Shows current percentage

    def test_process_creates_fund_if_not_exists(self, app_context, db_session, sample_portfolio):
        """Test that processing creates fund if it doesn't exist."""
        # Create a unique IBKR transaction with fund that doesn't exist yet
        unique_isin = make_isin("US")
        unique_symbol = make_symbol("TEST")

        ibkr_txn = IBKRTransaction(
            id=make_id(),
            ibkr_transaction_id=make_ibkr_txn_id(),
            transaction_date=date(2025, 1, 15),
            symbol=unique_symbol,
            isin=unique_isin,
            description="TEST COMPANY",
            transaction_type="buy",
            quantity=100,
            price=150.00,
            total_amount=15000.00,
            currency="USD",
            fees=1.50,
            status="pending",
            raw_data="{}",
        )
        db.session.add(ibkr_txn)
        db.session.commit()

        # Ensure no fund exists with this specific symbol/ISIN
        assert Fund.query.filter_by(isin=unique_isin).first() is None

        allocations = [{"portfolio_id": sample_portfolio.id, "percentage": 100.0}]

        result = IBKRTransactionService.process_transaction_allocation(ibkr_txn.id, allocations)

        assert result["success"] is True

        # Verify fund was created with correct ISIN and symbol from transaction
        fund = Fund.query.filter_by(isin=unique_isin).first()
        assert fund is not None
        assert fund.symbol == unique_symbol


class TestDividendMatching:
    """Tests for dividend matching functionality."""

    def test_get_pending_dividends_no_filter(
        self, app_context, db_session, sample_fund, sample_portfolio
    ):
        """Test getting all pending dividends."""
        # Create portfolio-fund relationship
        pf = PortfolioFund(
            id=make_id(),
            portfolio_id=sample_portfolio.id,
            fund_id=sample_fund.id,
        )
        db.session.add(pf)
        db.session.commit()  # Commit so FK constraint is satisfied

        # Create pending dividend
        div = Dividend(
            id=make_id(),
            portfolio_fund_id=pf.id,
            fund_id=sample_fund.id,
            record_date=date(2025, 1, 15),
            ex_dividend_date=date(2025, 1, 10),
            shares_owned=100,
            dividend_per_share=2.50,
            total_amount=250.00,
            reinvestment_status=ReinvestmentStatus.PENDING,
        )
        db.session.add(div)
        db.session.commit()

        pending = IBKRTransactionService.get_pending_dividends()

        assert len(pending) == 1
        assert pending[0]["id"] == div.id
        assert pending[0]["shares_owned"] == 100

    def test_get_pending_dividends_filter_by_symbol(
        self, app_context, db_session, sample_fund, sample_portfolio
    ):
        """Test filtering pending dividends by symbol."""
        # Setup
        pf = PortfolioFund(
            id=make_id(),
            portfolio_id=sample_portfolio.id,
            fund_id=sample_fund.id,
        )
        db.session.add(pf)
        db.session.commit()

        div = Dividend(
            id=make_id(),
            portfolio_fund_id=pf.id,
            fund_id=sample_fund.id,
            record_date=date(2025, 1, 15),
            ex_dividend_date=date(2025, 1, 10),
            shares_owned=100,
            dividend_per_share=2.50,
            total_amount=250.00,
            reinvestment_status=ReinvestmentStatus.PENDING,
        )
        db.session.add(div)
        db.session.commit()

        # Filter by the actual symbol from sample_fund
        pending = IBKRTransactionService.get_pending_dividends(symbol=sample_fund.symbol)

        assert len(pending) == 1

        # Filter by different symbol should find nothing
        pending = IBKRTransactionService.get_pending_dividends(symbol="NONEXISTENT_SYMBOL")

        assert len(pending) == 0

    def test_match_dividend_single(self, app_context, db_session, sample_fund, sample_portfolio):
        """Test matching IBKR dividend to single existing dividend."""
        # Create pending dividend
        pf = PortfolioFund(
            id=make_id(),
            portfolio_id=sample_portfolio.id,
            fund_id=sample_fund.id,
        )
        db.session.add(pf)
        db.session.commit()

        div = Dividend(
            id=make_id(),
            portfolio_fund_id=pf.id,
            fund_id=sample_fund.id,
            record_date=date(2025, 1, 15),
            ex_dividend_date=date(2025, 1, 10),
            shares_owned=100,
            dividend_per_share=2.50,
            total_amount=0,  # Not set yet
            reinvestment_status=ReinvestmentStatus.PENDING,
        )
        db.session.add(div)

        # Create IBKR dividend transaction using sample_fund's actual symbol/ISIN
        ibkr_txn = IBKRTransaction(
            id=make_id(),
            ibkr_transaction_id=make_dividend_txn_id(),
            transaction_date=date(2025, 1, 15),
            symbol=sample_fund.symbol,
            isin=sample_fund.isin,
            description="Dividend",
            transaction_type="dividend",
            quantity=None,
            price=None,
            total_amount=250.00,  # Total dividend amount from IBKR
            currency="USD",
            fees=0,
            status="pending",
            raw_data="{}",
        )
        db.session.add(ibkr_txn)
        db.session.commit()

        # Match dividend
        result = IBKRTransactionService.match_dividend(ibkr_txn.id, [div.id])

        assert result["success"] is True
        assert result["updated_dividends"] == 1

        # Verify dividend updated with amount
        updated_div = db.session.get(Dividend, div.id)
        assert updated_div.total_amount == 250.00

        # Verify IBKR transaction marked as processed
        updated_ibkr = db.session.get(IBKRTransaction, ibkr_txn.id)
        assert updated_ibkr.status == "processed"

    def test_match_dividend_multiple_portfolios(
        self, app_context, db_session, sample_fund, sample_portfolio, second_portfolio
    ):
        """Test matching dividend split across multiple portfolios."""
        # Create portfolio-fund relationships
        pf1 = PortfolioFund(
            id=make_id(),
            portfolio_id=sample_portfolio.id,
            fund_id=sample_fund.id,
        )
        pf2 = PortfolioFund(
            id=make_id(),
            portfolio_id=second_portfolio.id,
            fund_id=sample_fund.id,
        )
        db.session.add_all([pf1, pf2])
        db.session.commit()

        # Create dividends (60 shares in portfolio1, 40 shares in portfolio2)
        div1 = Dividend(
            id=make_id(),
            portfolio_fund_id=pf1.id,
            fund_id=sample_fund.id,
            record_date=date(2025, 1, 15),
            ex_dividend_date=date(2025, 1, 10),
            shares_owned=60,
            dividend_per_share=2.50,
            total_amount=0,
            reinvestment_status=ReinvestmentStatus.PENDING,
        )
        div2 = Dividend(
            id=make_id(),
            portfolio_fund_id=pf2.id,
            fund_id=sample_fund.id,
            record_date=date(2025, 1, 15),
            ex_dividend_date=date(2025, 1, 10),
            shares_owned=40,
            dividend_per_share=2.50,
            total_amount=0,
            reinvestment_status=ReinvestmentStatus.PENDING,
        )
        db.session.add_all([div1, div2])

        # Create IBKR dividend (total for 100 shares) using sample_fund's symbol/ISIN
        ibkr_txn = IBKRTransaction(
            id=make_id(),
            ibkr_transaction_id=make_dividend_txn_id(),
            transaction_date=date(2025, 1, 15),
            symbol=sample_fund.symbol,
            isin=sample_fund.isin,
            transaction_type="dividend",
            total_amount=250.00,  # $2.50 * 100 shares
            currency="USD",
            status="pending",
            raw_data="{}",
        )
        db.session.add(ibkr_txn)
        db.session.commit()

        # Match both dividends
        result = IBKRTransactionService.match_dividend(ibkr_txn.id, [div1.id, div2.id])

        assert result["success"] is True
        assert result["updated_dividends"] == 2

        # Verify amounts allocated proportionally
        updated_div1 = db.session.get(Dividend, div1.id)
        updated_div2 = db.session.get(Dividend, div2.id)

        assert updated_div1.total_amount == 150.00  # 250 * (60/100)
        assert updated_div2.total_amount == 100.00  # 250 * (40/100)

    def test_match_dividend_non_dividend_transaction(
        self, app_context, db_session, sample_ibkr_transaction
    ):
        """Test that matching non-dividend transaction fails."""
        div_id = make_id()

        result = IBKRTransactionService.match_dividend(sample_ibkr_transaction.id, [div_id])

        assert result["success"] is False
        assert "not a dividend" in result["error"].lower()

    def test_match_dividend_already_processed(self, app_context, db_session):
        """Test that matching already-processed dividend fails."""
        ibkr_txn = IBKRTransaction(
            id=make_id(),
            ibkr_transaction_id=make_dividend_txn_id(),
            transaction_date=date(2025, 1, 15),
            transaction_type="dividend",
            total_amount=250.00,
            currency="USD",
            status="processed",  # Already processed
            raw_data="{}",
        )
        db.session.add(ibkr_txn)
        db.session.commit()

        result = IBKRTransactionService.match_dividend(ibkr_txn.id, [make_id()])

        assert result["success"] is False
        assert "already processed" in result["error"].lower()


class TestModifyAllocations:
    """Tests for modifying existing transaction allocations."""

    def test_modify_allocations_change_percentages(
        self, app_context, db_session, sample_portfolio, second_portfolio, sample_fund
    ):
        """Test modifying allocation percentages for existing portfolios."""
        # Create and process initial transaction with 60/40 split
        ibkr_txn = IBKRTransaction(
            id=make_id(),
            ibkr_transaction_id=make_ibkr_txn_id(),
            transaction_date=date(2025, 1, 15),
            symbol=sample_fund.symbol,
            isin=sample_fund.isin,
            transaction_type="buy",
            quantity=100,
            price=150.00,
            total_amount=15000.00,
            currency="USD",
            status="pending",
            raw_data="{}",
        )
        db.session.add(ibkr_txn)
        db.session.commit()

        # Initial allocation: 60/40
        initial_allocs = [
            {"portfolio_id": sample_portfolio.id, "percentage": 60.0},
            {"portfolio_id": second_portfolio.id, "percentage": 40.0},
        ]
        IBKRTransactionService.process_transaction_allocation(ibkr_txn.id, initial_allocs)

        # Modify to 50/50
        new_allocs = [
            {"portfolio_id": sample_portfolio.id, "percentage": 50.0},
            {"portfolio_id": second_portfolio.id, "percentage": 50.0},
        ]
        result = IBKRTransactionService.modify_allocations(ibkr_txn.id, new_allocs)

        assert result["success"] is True

        # Verify allocations updated
        allocs = IBKRTransactionAllocation.query.filter_by(ibkr_transaction_id=ibkr_txn.id).all()
        assert len(allocs) == 2

        alloc1 = next(a for a in allocs if a.portfolio_id == sample_portfolio.id)
        assert alloc1.allocation_percentage == 50.0
        assert alloc1.allocated_amount == 7500.00  # 15000 * 0.5
        assert alloc1.allocated_shares == 50  # 100 * 0.5

    def test_modify_allocations_add_portfolio(
        self, app_context, db_session, sample_portfolio, second_portfolio
    ):
        """Test adding a new portfolio to existing allocations."""
        # Create third portfolio
        third_portfolio = Portfolio(id=make_id(), name="Third Portfolio")
        db.session.add(third_portfolio)
        db.session.commit()

        # Create unique fund and transaction
        unique_isin = make_isin("US")
        unique_symbol = make_symbol("TEST")
        fund = Fund(
            id=make_id(),
            name="Test Fund",
            isin=unique_isin,
            symbol=unique_symbol,
            currency="USD",
            exchange="NYSE",
            investment_type=InvestmentType.STOCK,
        )
        db.session.add(fund)

        ibkr_txn = IBKRTransaction(
            id=make_id(),
            ibkr_transaction_id=make_ibkr_txn_id(),
            transaction_date=date(2025, 1, 15),
            symbol=unique_symbol,
            isin=unique_isin,
            transaction_type="buy",
            quantity=150,
            price=100.00,
            total_amount=15000.00,
            currency="USD",
            status="pending",
            raw_data="{}",
        )
        db.session.add(ibkr_txn)
        db.session.commit()

        # Initial: 100% to first portfolio
        initial_allocs = [{"portfolio_id": sample_portfolio.id, "percentage": 100.0}]
        IBKRTransactionService.process_transaction_allocation(ibkr_txn.id, initial_allocs)

        # Modify: split across three portfolios
        new_allocs = [
            {"portfolio_id": sample_portfolio.id, "percentage": 40.0},
            {"portfolio_id": second_portfolio.id, "percentage": 30.0},
            {"portfolio_id": third_portfolio.id, "percentage": 30.0},
        ]
        result = IBKRTransactionService.modify_allocations(ibkr_txn.id, new_allocs)

        assert result["success"] is True

        # Verify 3 allocations now exist
        allocs = IBKRTransactionAllocation.query.filter_by(ibkr_transaction_id=ibkr_txn.id).all()
        assert len(allocs) == 3

    def test_modify_allocations_remove_portfolio(
        self, app_context, db_session, sample_portfolio, second_portfolio, sample_fund
    ):
        """Test removing a portfolio from allocations."""
        # Create transaction with 50/50 split
        ibkr_txn = IBKRTransaction(
            id=make_id(),
            ibkr_transaction_id=make_ibkr_txn_id(),
            transaction_date=date(2025, 1, 15),
            symbol=sample_fund.symbol,
            isin=sample_fund.isin,
            transaction_type="buy",
            quantity=100,
            price=150.00,
            total_amount=15000.00,
            currency="USD",
            status="pending",
            raw_data="{}",
        )
        db.session.add(ibkr_txn)
        db.session.commit()

        # Initial: 50/50
        initial_allocs = [
            {"portfolio_id": sample_portfolio.id, "percentage": 50.0},
            {"portfolio_id": second_portfolio.id, "percentage": 50.0},
        ]
        IBKRTransactionService.process_transaction_allocation(ibkr_txn.id, initial_allocs)

        # Get transaction IDs before modification
        alloc2_before = IBKRTransactionAllocation.query.filter_by(
            ibkr_transaction_id=ibkr_txn.id, portfolio_id=second_portfolio.id
        ).first()
        txn2_id = alloc2_before.transaction_id

        # Modify: 100% to first portfolio only
        new_allocs = [{"portfolio_id": sample_portfolio.id, "percentage": 100.0}]
        result = IBKRTransactionService.modify_allocations(ibkr_txn.id, new_allocs)

        assert result["success"] is True

        # Verify only 1 allocation remains
        allocs = IBKRTransactionAllocation.query.filter_by(ibkr_transaction_id=ibkr_txn.id).all()
        assert len(allocs) == 1
        assert allocs[0].portfolio_id == sample_portfolio.id

        # Verify second portfolio's transaction was deleted
        assert db.session.get(Transaction, txn2_id) is None

    def test_modify_allocations_not_processed(self, app_context, db_session, sample_fund):
        """Test that modifying unprocessed transaction fails."""
        ibkr_txn = IBKRTransaction(
            id=make_id(),
            ibkr_transaction_id=make_ibkr_txn_id(),
            transaction_date=date(2025, 1, 15),
            symbol=sample_fund.symbol,
            isin=sample_fund.isin,
            transaction_type="buy",
            quantity=100,
            price=150.00,
            total_amount=15000.00,
            currency="USD",
            status="pending",  # Not processed
            raw_data="{}",
        )
        db.session.add(ibkr_txn)
        db.session.commit()

        new_allocs = [{"portfolio_id": make_id(), "percentage": 100.0}]

        with pytest.raises(ValueError, match="not processed"):
            IBKRTransactionService.modify_allocations(ibkr_txn.id, new_allocs)

    def test_modify_allocations_invalid_percentages(
        self, app_context, db_session, sample_portfolio, sample_fund
    ):
        """Test that invalid allocations fail validation."""
        # Create and process transaction
        ibkr_txn = IBKRTransaction(
            id=make_id(),
            ibkr_transaction_id=make_ibkr_txn_id(),
            transaction_date=date(2025, 1, 15),
            symbol=sample_fund.symbol,
            isin=sample_fund.isin,
            transaction_type="buy",
            quantity=100,
            price=150.00,
            total_amount=15000.00,
            currency="USD",
            status="pending",
            raw_data="{}",
        )
        db.session.add(ibkr_txn)
        db.session.commit()

        initial_allocs = [{"portfolio_id": sample_portfolio.id, "percentage": 100.0}]
        IBKRTransactionService.process_transaction_allocation(ibkr_txn.id, initial_allocs)

        # Try to modify with invalid allocation (only 50%)
        invalid_allocs = [{"portfolio_id": sample_portfolio.id, "percentage": 50.0}]

        with pytest.raises(ValueError, match="50"):
            IBKRTransactionService.modify_allocations(ibkr_txn.id, invalid_allocs)

    def test_modify_allocations_not_found(self, app_context, db_session):
        """Test modifying nonexistent transaction."""
        fake_id = make_id()
        allocs = [{"portfolio_id": make_id(), "percentage": 100.0}]

        with pytest.raises(ValueError, match="not found"):
            IBKRTransactionService.modify_allocations(fake_id, allocs)


class TestCommissionAllocation:
    """Tests for commission/fee allocation functionality."""

    def test_process_allocation_with_zero_commission(
        self, app_context, db_session, sample_portfolio
    ):
        """Test that no fee transaction is created when commission is zero."""
        # Create transaction with zero fees
        ibkr_txn = IBKRTransaction(
            id=make_id(),
            ibkr_transaction_id=make_ibkr_txn_id(),
            transaction_date=date(2025, 1, 15),
            symbol="AAPL",
            isin="US0378331005",
            transaction_type="buy",
            quantity=100,
            price=150.00,
            total_amount=15000.00,
            currency="USD",
            fees=0,  # No commission
            status="pending",
            raw_data="{}",
        )
        db.session.add(ibkr_txn)
        db.session.commit()

        allocations = [{"portfolio_id": sample_portfolio.id, "percentage": 100.0}]

        result = IBKRTransactionService.process_transaction_allocation(ibkr_txn.id, allocations)

        assert result["success"] is True
        # Should only create 1 transaction (buy), no fee transaction
        assert len(result["created_transactions"]) == 1

        # Main transaction doesn't have 'type' field in return dict
        # Verify it has shares and amount (not a fee)
        assert result["created_transactions"][0]["shares"] == 100
        assert result["created_transactions"][0]["amount"] == 15000.00

        # Verify no fee transactions in database
        fee_txns = Transaction.query.filter_by(type="fee").all()
        assert len(fee_txns) == 0

    def test_commission_allocated_proportionally(
        self, app_context, db_session, sample_portfolio, second_portfolio
    ):
        """Test that commission is split proportionally across portfolios."""
        # Create transaction with $3.00 commission for easy math
        ibkr_txn = IBKRTransaction(
            id=make_id(),
            ibkr_transaction_id=make_ibkr_txn_id(),
            transaction_date=date(2025, 1, 15),
            symbol="AAPL",
            isin="US0378331005",
            transaction_type="buy",
            quantity=100,
            price=150.00,
            total_amount=15000.00,
            currency="USD",
            fees=3.00,
            status="pending",
            raw_data="{}",
        )
        db.session.add(ibkr_txn)
        db.session.commit()

        # 60/40 split
        allocations = [
            {"portfolio_id": sample_portfolio.id, "percentage": 60.0},
            {"portfolio_id": second_portfolio.id, "percentage": 40.0},
        ]

        result = IBKRTransactionService.process_transaction_allocation(ibkr_txn.id, allocations)

        assert result["success"] is True

        # Get fee transactions
        fee_txns = [t for t in result["created_transactions"] if t.get("type") == "fee"]
        assert len(fee_txns) == 2

        # Check proportional allocation
        portfolio_a_fee = next(f for f in fee_txns if f["portfolio_name"] == "Test Portfolio")
        assert portfolio_a_fee["amount"] == 1.80  # 60% of $3.00

        portfolio_b_fee = next(f for f in fee_txns if f["portfolio_name"] == "Second Portfolio")
        assert portfolio_b_fee["amount"] == 1.20  # 40% of $3.00

    def test_commission_rounding_fractional_cents(
        self, app_context, db_session, sample_portfolio, second_portfolio
    ):
        """Test commission allocation with fractional cents (rounding)."""
        # Create third portfolio for 3-way split
        third_portfolio = Portfolio(id=make_id(), name="Third Portfolio")
        db.session.add(third_portfolio)
        db.session.commit()

        # $2.00 commission split 3 ways = $0.6666... each
        ibkr_txn = IBKRTransaction(
            id=make_id(),
            ibkr_transaction_id=make_ibkr_txn_id(),
            transaction_date=date(2025, 1, 15),
            symbol="AAPL",
            isin="US0378331005",
            transaction_type="buy",
            quantity=150,
            price=100.00,
            total_amount=15000.00,
            currency="USD",
            fees=2.00,
            status="pending",
            raw_data="{}",
        )
        db.session.add(ibkr_txn)
        db.session.commit()

        # Equal 3-way split
        allocations = [
            {"portfolio_id": sample_portfolio.id, "percentage": 33.33},
            {"portfolio_id": second_portfolio.id, "percentage": 33.33},
            {"portfolio_id": third_portfolio.id, "percentage": 33.34},
        ]

        result = IBKRTransactionService.process_transaction_allocation(ibkr_txn.id, allocations)

        assert result["success"] is True

        # Get fee transactions
        fee_txns = [t for t in result["created_transactions"] if t.get("type") == "fee"]
        assert len(fee_txns) == 3

        # Check each allocation
        fee1 = next(f for f in fee_txns if f["portfolio_name"] == "Test Portfolio")
        assert abs(fee1["amount"] - 0.6666) < 0.0001  # 33.33% of $2.00

        fee2 = next(f for f in fee_txns if f["portfolio_name"] == "Second Portfolio")
        assert abs(fee2["amount"] - 0.6666) < 0.0001  # 33.33% of $2.00

        fee3 = next(f for f in fee_txns if f["portfolio_name"] == "Third Portfolio")
        assert abs(fee3["amount"] - 0.6668) < 0.0001  # 33.34% of $2.00

    def test_modify_allocations_updates_fee_transactions(
        self, app_context, db_session, sample_portfolio, second_portfolio, sample_fund
    ):
        """Test that modifying allocations updates fee transactions correctly."""
        # Create transaction with commission
        ibkr_txn = IBKRTransaction(
            id=make_id(),
            ibkr_transaction_id=make_ibkr_txn_id(),
            transaction_date=date(2025, 1, 15),
            symbol=sample_fund.symbol,
            isin=sample_fund.isin,
            transaction_type="buy",
            quantity=100,
            price=150.00,
            total_amount=15000.00,
            currency="USD",
            fees=3.00,
            status="pending",
            raw_data="{}",
        )
        db.session.add(ibkr_txn)
        db.session.commit()

        # Initial allocation: 60/40
        initial_allocs = [
            {"portfolio_id": sample_portfolio.id, "percentage": 60.0},
            {"portfolio_id": second_portfolio.id, "percentage": 40.0},
        ]
        IBKRTransactionService.process_transaction_allocation(ibkr_txn.id, initial_allocs)

        # Verify initial fee allocation
        initial_fee_txns = Transaction.query.filter_by(type="fee").all()
        assert len(initial_fee_txns) == 2

        # Modify to 50/50
        new_allocs = [
            {"portfolio_id": sample_portfolio.id, "percentage": 50.0},
            {"portfolio_id": second_portfolio.id, "percentage": 50.0},
        ]
        result = IBKRTransactionService.modify_allocations(ibkr_txn.id, new_allocs)

        assert result["success"] is True

        # Verify fee transactions updated
        updated_fee_txns = Transaction.query.filter_by(type="fee").all()
        assert len(updated_fee_txns) == 2

        # Check updated amounts (should now be $1.50 each for 50/50 split)
        for fee_txn in updated_fee_txns:
            assert fee_txn.cost_per_share == 1.50  # 50% of $3.00

    def test_modify_allocations_removes_fee_transactions(
        self, app_context, db_session, sample_portfolio, second_portfolio, sample_fund
    ):
        """Test that removing portfolio allocation also removes its fee transaction."""
        # Create transaction with commission
        ibkr_txn = IBKRTransaction(
            id=make_id(),
            ibkr_transaction_id=make_ibkr_txn_id(),
            transaction_date=date(2025, 1, 15),
            symbol=sample_fund.symbol,
            isin=sample_fund.isin,
            transaction_type="buy",
            quantity=100,
            price=150.00,
            total_amount=15000.00,
            currency="USD",
            fees=3.00,
            status="pending",
            raw_data="{}",
        )
        db.session.add(ibkr_txn)
        db.session.commit()

        # Initial: 50/50 split
        initial_allocs = [
            {"portfolio_id": sample_portfolio.id, "percentage": 50.0},
            {"portfolio_id": second_portfolio.id, "percentage": 50.0},
        ]
        IBKRTransactionService.process_transaction_allocation(ibkr_txn.id, initial_allocs)

        # Verify 2 fee transactions created
        initial_fee_txns = Transaction.query.filter_by(type="fee").all()
        assert len(initial_fee_txns) == 2

        # Modify to 100% on first portfolio only
        new_allocs = [{"portfolio_id": sample_portfolio.id, "percentage": 100.0}]
        result = IBKRTransactionService.modify_allocations(ibkr_txn.id, new_allocs)

        assert result["success"] is True

        # Verify only 1 fee transaction remains
        remaining_fee_txns = Transaction.query.filter_by(type="fee").all()
        assert len(remaining_fee_txns) == 1
        assert remaining_fee_txns[0].cost_per_share == 3.00  # 100% of commission

    def test_modify_allocations_adds_fee_transactions(
        self, app_context, db_session, sample_portfolio, second_portfolio, sample_fund
    ):
        """Test that adding new portfolio allocation creates new fee transaction."""
        # Create transaction with commission
        ibkr_txn = IBKRTransaction(
            id=make_id(),
            ibkr_transaction_id=make_ibkr_txn_id(),
            transaction_date=date(2025, 1, 15),
            symbol=sample_fund.symbol,
            isin=sample_fund.isin,
            transaction_type="buy",
            quantity=100,
            price=150.00,
            total_amount=15000.00,
            currency="USD",
            fees=3.00,
            status="pending",
            raw_data="{}",
        )
        db.session.add(ibkr_txn)
        db.session.commit()

        # Initial: 100% to first portfolio
        initial_allocs = [{"portfolio_id": sample_portfolio.id, "percentage": 100.0}]
        IBKRTransactionService.process_transaction_allocation(ibkr_txn.id, initial_allocs)

        # Verify 1 fee transaction created
        initial_fee_txns = Transaction.query.filter_by(type="fee").all()
        assert len(initial_fee_txns) == 1
        assert initial_fee_txns[0].cost_per_share == 3.00

        # Modify to 60/40 split (adding second portfolio)
        new_allocs = [
            {"portfolio_id": sample_portfolio.id, "percentage": 60.0},
            {"portfolio_id": second_portfolio.id, "percentage": 40.0},
        ]
        result = IBKRTransactionService.modify_allocations(ibkr_txn.id, new_allocs)

        assert result["success"] is True

        # Verify 2 fee transactions now exist
        updated_fee_txns = Transaction.query.filter_by(type="fee").all()
        assert len(updated_fee_txns) == 2

        # Check amounts
        fee_amounts = sorted([f.cost_per_share for f in updated_fee_txns])
        assert fee_amounts == [1.20, 1.80]  # 40% and 60% of $3.00

    def test_fee_transaction_has_correct_structure(self, app_context, db_session, sample_portfolio):
        """Test that fee transactions have the correct field values."""
        # Create transaction with commission
        ibkr_txn = IBKRTransaction(
            id=make_id(),
            ibkr_transaction_id=make_ibkr_txn_id(),
            transaction_date=date(2025, 1, 15),
            symbol="AAPL",
            isin="US0378331005",
            transaction_type="buy",
            quantity=100,
            price=150.00,
            total_amount=15000.00,
            currency="USD",
            fees=1.50,
            status="pending",
            raw_data="{}",
        )
        db.session.add(ibkr_txn)
        db.session.commit()

        allocations = [{"portfolio_id": sample_portfolio.id, "percentage": 100.0}]

        result = IBKRTransactionService.process_transaction_allocation(ibkr_txn.id, allocations)

        assert result["success"] is True

        # Get the fee transaction from database
        fee_txn = Transaction.query.filter_by(type="fee").first()
        assert fee_txn is not None

        # Verify structure
        assert fee_txn.type == "fee"
        assert fee_txn.shares == 0  # Fee transactions have no shares
        assert fee_txn.cost_per_share == 1.50  # Fee amount stored here
        assert fee_txn.date == date(2025, 1, 15)  # Same date as IBKR transaction
        assert fee_txn.portfolio_fund_id is not None  # Linked to portfolio-fund

    def test_fee_transaction_linked_to_ibkr(self, app_context, db_session, sample_portfolio):
        """Test that fee transactions are linked to IBKR via IBKRTransactionAllocation."""
        # Create transaction with commission
        ibkr_txn = IBKRTransaction(
            id=make_id(),
            ibkr_transaction_id=make_ibkr_txn_id(),
            transaction_date=date(2025, 1, 15),
            symbol="AAPL",
            isin="US0378331005",
            transaction_type="buy",
            quantity=100,
            price=150.00,
            total_amount=15000.00,
            currency="USD",
            fees=1.50,
            status="pending",
            raw_data="{}",
        )
        db.session.add(ibkr_txn)
        db.session.commit()

        allocations = [{"portfolio_id": sample_portfolio.id, "percentage": 100.0}]

        result = IBKRTransactionService.process_transaction_allocation(ibkr_txn.id, allocations)

        assert result["success"] is True

        # Get the fee transaction
        fee_txn = Transaction.query.filter_by(type="fee").first()
        assert fee_txn is not None

        # Verify fee transaction is linked to IBKR via allocation
        fee_allocation = IBKRTransactionAllocation.query.filter_by(
            transaction_id=fee_txn.id
        ).first()
        assert fee_allocation is not None
        assert fee_allocation.ibkr_transaction_id == ibkr_txn.id
        assert fee_allocation.portfolio_id == sample_portfolio.id
        assert fee_allocation.allocated_amount == 1.50
        assert fee_allocation.allocated_shares == 0

    def test_fee_transaction_linked_to_ibkr_split_allocation(
        self, app_context, db_session, sample_portfolio, second_portfolio
    ):
        """Test that fee transactions are linked to IBKR in split allocations."""
        # Create transaction with commission
        ibkr_txn = IBKRTransaction(
            id=make_id(),
            ibkr_transaction_id=make_ibkr_txn_id(),
            transaction_date=date(2025, 1, 15),
            symbol="AAPL",
            isin="US0378331005",
            transaction_type="buy",
            quantity=100,
            price=150.00,
            total_amount=15000.00,
            currency="USD",
            fees=3.00,  # $3 commission
            status="pending",
            raw_data="{}",
        )
        db.session.add(ibkr_txn)
        db.session.commit()

        # 60/40 split
        allocations = [
            {"portfolio_id": sample_portfolio.id, "percentage": 60.0},
            {"portfolio_id": second_portfolio.id, "percentage": 40.0},
        ]

        result = IBKRTransactionService.process_transaction_allocation(ibkr_txn.id, allocations)

        assert result["success"] is True

        # Get all fee transactions
        fee_txns = Transaction.query.filter_by(type="fee").all()
        assert len(fee_txns) == 2

        # Verify both fee transactions are linked to IBKR
        for fee_txn in fee_txns:
            fee_allocation = IBKRTransactionAllocation.query.filter_by(
                transaction_id=fee_txn.id
            ).first()
            assert fee_allocation is not None
            assert fee_allocation.ibkr_transaction_id == ibkr_txn.id

        # Verify allocation amounts
        portfolio_a_fee_txn = (
            Transaction.query.join(PortfolioFund)
            .filter(
                Transaction.type == "fee",
                PortfolioFund.portfolio_id == sample_portfolio.id,
            )
            .first()
        )
        assert portfolio_a_fee_txn is not None
        assert portfolio_a_fee_txn.cost_per_share == 1.80  # 60% of $3.00

        portfolio_b_fee_txn = (
            Transaction.query.join(PortfolioFund)
            .filter(
                Transaction.type == "fee",
                PortfolioFund.portfolio_id == second_portfolio.id,
            )
            .first()
        )
        assert portfolio_b_fee_txn is not None
        assert portfolio_b_fee_txn.cost_per_share == 1.20  # 40% of $3.00


<<<<<<< HEAD
class TestGroupedAllocations:
    """Tests for get_grouped_allocations method."""

    def test_get_grouped_allocations_no_commission_single_portfolio(
        self, app_context, db_session, sample_portfolio
    ):
        """Test grouped allocations with no commission allocated to single portfolio."""
        # Create transaction with zero fees
        ibkr_txn = IBKRTransaction(
            id=make_id(),
            ibkr_transaction_id=make_ibkr_txn_id(),
            transaction_date=date(2025, 1, 15),
            symbol="AAPL",
            isin="US0378331005",
            transaction_type="buy",
            quantity=100,
            price=150.00,
            total_amount=15000.00,
            currency="USD",
            fees=0,
            status="pending",
            raw_data="{}",
        )
        db.session.add(ibkr_txn)
        db.session.commit()

        # Process allocation
        allocations = [{"portfolio_id": sample_portfolio.id, "percentage": 100.0}]
        IBKRTransactionService.process_transaction_allocation(ibkr_txn.id, allocations)

        # Get grouped allocations
        result = IBKRTransactionService.get_grouped_allocations(ibkr_txn.id)

        # Should return 1 grouped allocation
        assert len(result) == 1

        # Verify the allocation details
        alloc = result[0]
        assert alloc["portfolio_id"] == sample_portfolio.id
        assert alloc["portfolio_name"] == "Test Portfolio"
        assert alloc["allocation_percentage"] == 100.0
        assert alloc["allocated_amount"] == 15000.00
        assert alloc["allocated_shares"] == 100.0
        assert alloc["allocated_commission"] == 0.0

    def test_get_grouped_allocations_with_commission_single_portfolio(
        self, app_context, db_session, sample_portfolio
    ):
        """Test grouped allocations combines stock and fee for single portfolio."""
        # Create transaction with commission
        ibkr_txn = IBKRTransaction(
            id=make_id(),
            ibkr_transaction_id=make_ibkr_txn_id(),
            transaction_date=date(2025, 1, 15),
            symbol="AAPL",
            isin="US0378331005",
            transaction_type="buy",
            quantity=100,
            price=150.00,
            total_amount=15000.00,
            currency="USD",
            fees=1.50,
            status="pending",
            raw_data="{}",
=======
class TestTransactionManagement:
    """Tests for transaction management methods (get, ignore, delete)."""

    def test_get_transaction_success(self, app_context, db_session, sample_ibkr_transaction):
        """Test get_transaction retrieves existing transaction."""
        txn = IBKRTransactionService.get_transaction(sample_ibkr_transaction.id)

        assert txn is not None
        assert txn.id == sample_ibkr_transaction.id
        assert txn.symbol == sample_ibkr_transaction.symbol

    def test_get_transaction_not_found(self, app_context, db_session):
        """Test get_transaction raises 404 for non-existent transaction."""
        fake_id = make_id()

        # Flask abort() raises werkzeug HTTPException
        from werkzeug.exceptions import NotFound

        with pytest.raises(NotFound):
            IBKRTransactionService.get_transaction(fake_id)

    def test_ignore_transaction_success(self, app_context, db_session, sample_ibkr_transaction):
        """Test ignore_transaction marks transaction as ignored."""
        response, status = IBKRTransactionService.ignore_transaction(sample_ibkr_transaction.id)

        assert status == 200
        assert response["success"] is True
        assert "ignored" in response["message"]

        # Verify transaction status updated
        db_session.refresh(sample_ibkr_transaction)
        assert sample_ibkr_transaction.status == "ignored"
        assert sample_ibkr_transaction.processed_at is not None

    def test_ignore_transaction_already_processed(
        self, app_context, db_session, sample_ibkr_transaction
    ):
        """Test ignore_transaction rejects already-processed transaction."""
        # Mark as processed
        sample_ibkr_transaction.status = "processed"
        db_session.commit()

        response, status = IBKRTransactionService.ignore_transaction(sample_ibkr_transaction.id)

        assert status == 400
        assert "error" in response
        assert "processed" in response["error"]

        # Status should remain processed
        db_session.refresh(sample_ibkr_transaction)
        assert sample_ibkr_transaction.status == "processed"

    def test_ignore_transaction_not_found(self, app_context, db_session):
        """Test ignore_transaction handles non-existent transaction."""
        fake_id = make_id()

        from werkzeug.exceptions import NotFound

        with pytest.raises(NotFound):
            IBKRTransactionService.ignore_transaction(fake_id)

    def test_delete_transaction_success(self, app_context, db_session, sample_ibkr_transaction):
        """Test delete_transaction removes transaction."""
        transaction_id = sample_ibkr_transaction.id

        response, status = IBKRTransactionService.delete_transaction(transaction_id)

        assert status == 200
        assert response["success"] is True
        assert "deleted" in response["message"]

        # Verify transaction deleted
        deleted = db.session.get(IBKRTransaction, transaction_id)
        assert deleted is None

    def test_delete_transaction_already_processed(
        self, app_context, db_session, sample_ibkr_transaction
    ):
        """Test delete_transaction rejects already-processed transaction."""
        # Mark as processed
        sample_ibkr_transaction.status = "processed"
        db_session.commit()

        response, status = IBKRTransactionService.delete_transaction(sample_ibkr_transaction.id)

        assert status == 400
        assert "error" in response
        assert "processed" in response["error"]

        # Transaction should still exist
        txn = db.session.get(IBKRTransaction, sample_ibkr_transaction.id)
        assert txn is not None

    def test_delete_transaction_not_found(self, app_context, db_session):
        """Test delete_transaction handles non-existent transaction."""
        fake_id = make_id()

        from werkzeug.exceptions import NotFound

        with pytest.raises(NotFound):
            IBKRTransactionService.delete_transaction(fake_id)


class TestGetInbox:
    """Tests for get_inbox() - Retrieve IBKR inbox transactions with filtering."""

    def test_get_inbox_default_pending(self, app_context, db_session):
        """Test get_inbox returns pending transactions by default."""
        # Create transactions with different statuses
        txn1 = IBKRTransaction(
            ibkr_transaction_id=make_ibkr_txn_id(),
            transaction_date=date(2024, 1, 1),
            symbol="AAPL",
            description="Apple Inc",
            transaction_type="buy",
            quantity=10,
            price=150.0,
            total_amount=1500.0,
            currency="USD",
            status="pending",
        )
        txn2 = IBKRTransaction(
            ibkr_transaction_id=make_ibkr_txn_id(),
            transaction_date=date(2024, 1, 2),
            symbol="GOOGL",
            description="Google",
            transaction_type="buy",
            quantity=5,
            price=2000.0,
            total_amount=10000.0,
            currency="USD",
            status="processed",
        )
        txn3 = IBKRTransaction(
            ibkr_transaction_id=make_ibkr_txn_id(),
            transaction_date=date(2024, 1, 3),
            symbol="MSFT",
            description="Microsoft",
            transaction_type="buy",
            quantity=20,
            price=300.0,
            total_amount=6000.0,
            currency="USD",
            status="pending",
        )
        db.session.add_all([txn1, txn2, txn3])
        db.session.commit()

        result = IBKRTransactionService.get_inbox()

        assert len(result) == 2
        assert all(txn["status"] == "pending" for txn in result)
        # Should be ordered by transaction_date descending
        assert result[0]["symbol"] == "MSFT"  # Jan 3
        assert result[1]["symbol"] == "AAPL"  # Jan 1

    def test_get_inbox_filter_by_status(self, app_context, db_session):
        """Test get_inbox filters by status."""
        txn1 = IBKRTransaction(
            ibkr_transaction_id=make_ibkr_txn_id(),
            transaction_date=date(2024, 1, 1),
            symbol="AAPL",
            description="Apple Inc",
            transaction_type="buy",
            quantity=10,
            price=150.0,
            total_amount=1500.0,
            currency="USD",
            status="ignored",
        )
        txn2 = IBKRTransaction(
            ibkr_transaction_id=make_ibkr_txn_id(),
            transaction_date=date(2024, 1, 2),
            symbol="GOOGL",
            description="Google",
            transaction_type="buy",
            quantity=5,
            price=2000.0,
            total_amount=10000.0,
            currency="USD",
            status="pending",
        )
        db.session.add_all([txn1, txn2])
        db.session.commit()

        result = IBKRTransactionService.get_inbox(status="ignored")

        assert len(result) == 1
        assert result[0]["symbol"] == "AAPL"
        assert result[0]["status"] == "ignored"

    def test_get_inbox_filter_by_transaction_type(self, app_context, db_session):
        """Test get_inbox filters by transaction type."""
        txn1 = IBKRTransaction(
            ibkr_transaction_id=make_ibkr_txn_id(),
            transaction_date=date(2024, 1, 1),
            symbol="AAPL",
            description="Apple Inc",
            transaction_type="buy",
            quantity=10,
            price=150.0,
            total_amount=1500.0,
            currency="USD",
            status="pending",
        )
        txn2 = IBKRTransaction(
            ibkr_transaction_id=make_ibkr_txn_id(),
            transaction_date=date(2024, 1, 2),
            symbol="AAPL",
            description="Apple Dividend",
            transaction_type="dividend",
            quantity=0,
            price=0.0,
            total_amount=50.0,
            currency="USD",
            status="pending",
        )
        db.session.add_all([txn1, txn2])
        db.session.commit()

        result = IBKRTransactionService.get_inbox(transaction_type="dividend")

        assert len(result) == 1
        assert result[0]["transaction_type"] == "dividend"

    def test_get_inbox_empty(self, app_context, db_session):
        """Test get_inbox returns empty list when no transactions match."""
        result = IBKRTransactionService.get_inbox(status="pending")

        assert result == []

    def test_get_inbox_response_format(self, app_context, db_session):
        """Test get_inbox returns correctly formatted transaction data."""
        txn = IBKRTransaction(
            ibkr_transaction_id=make_ibkr_txn_id(),
            transaction_date=date(2024, 1, 15),
            symbol="AAPL",
            isin="US0378331005",
            description="Apple Inc",
            transaction_type="buy",
            quantity=10,
            price=150.50,
            total_amount=1505.0,
            currency="USD",
            fees=5.0,
            status="pending",
        )
        db.session.add(txn)
        db.session.commit()

        result = IBKRTransactionService.get_inbox()

        assert len(result) == 1
        txn_data = result[0]
        assert txn_data["id"] == txn.id
        assert txn_data["ibkr_transaction_id"] == txn.ibkr_transaction_id
        assert txn_data["transaction_date"] == "2024-01-15"
        assert txn_data["symbol"] == "AAPL"
        assert txn_data["isin"] == "US0378331005"
        assert txn_data["description"] == "Apple Inc"
        assert txn_data["transaction_type"] == "buy"
        assert txn_data["quantity"] == 10
        assert txn_data["price"] == 150.50
        assert txn_data["total_amount"] == 1505.0
        assert txn_data["currency"] == "USD"
        assert txn_data["fees"] == 5.0
        assert txn_data["status"] == "pending"
        assert "imported_at" in txn_data


class TestGetInboxCount:
    """Tests for get_inbox_count() - Count IBKR transactions by status."""

    def test_get_inbox_count_default_pending(self, app_context, db_session):
        """Test get_inbox_count counts pending transactions by default."""
        txn1 = IBKRTransaction(
            ibkr_transaction_id=make_ibkr_txn_id(),
            transaction_date=date(2024, 1, 1),
            symbol="AAPL",
            description="Apple Inc",
            transaction_type="buy",
            quantity=10,
            price=150.0,
            total_amount=1500.0,
            currency="USD",
            status="pending",
        )
        txn2 = IBKRTransaction(
            ibkr_transaction_id=make_ibkr_txn_id(),
            transaction_date=date(2024, 1, 2),
            symbol="GOOGL",
            description="Google",
            transaction_type="buy",
            quantity=5,
            price=2000.0,
            total_amount=10000.0,
            currency="USD",
            status="processed",
        )
        txn3 = IBKRTransaction(
            ibkr_transaction_id=make_ibkr_txn_id(),
            transaction_date=date(2024, 1, 3),
            symbol="MSFT",
            description="Microsoft",
            transaction_type="buy",
            quantity=20,
            price=300.0,
            total_amount=6000.0,
            currency="USD",
            status="pending",
        )
        db.session.add_all([txn1, txn2, txn3])
        db.session.commit()

        count = IBKRTransactionService.get_inbox_count()

        assert count == 2

    def test_get_inbox_count_filter_by_status(self, app_context, db_session):
        """Test get_inbox_count filters by status."""
        txn1 = IBKRTransaction(
            ibkr_transaction_id=make_ibkr_txn_id(),
            transaction_date=date(2024, 1, 1),
            symbol="AAPL",
            description="Apple Inc",
            transaction_type="buy",
            quantity=10,
            price=150.0,
            total_amount=1500.0,
            currency="USD",
            status="ignored",
        )
        txn2 = IBKRTransaction(
            ibkr_transaction_id=make_ibkr_txn_id(),
            transaction_date=date(2024, 1, 2),
            symbol="GOOGL",
            description="Google",
            transaction_type="buy",
            quantity=5,
            price=2000.0,
            total_amount=10000.0,
            currency="USD",
            status="pending",
        )
        db.session.add_all([txn1, txn2])
        db.session.commit()

        count = IBKRTransactionService.get_inbox_count(status="ignored")

        assert count == 1

    def test_get_inbox_count_zero(self, app_context, db_session):
        """Test get_inbox_count returns 0 when no transactions match."""
        count = IBKRTransactionService.get_inbox_count(status="pending")

        assert count == 0


class TestUnallocateTransaction:
    """Tests for unallocate_transaction() - Remove allocations and revert to pending."""

    def test_unallocate_transaction_with_transactions(
        self, app_context, db_session, sample_fund, sample_portfolio
    ):
        """Test unallocate_transaction removes allocations and transactions."""
        # Create IBKR transaction
        ibkr_txn = IBKRTransaction(
            ibkr_transaction_id=make_ibkr_txn_id(),
            transaction_date=date(2024, 1, 15),
            symbol=sample_fund.symbol,
            description="Test Transaction",
            transaction_type="buy",
            quantity=10,
            price=150.0,
            total_amount=1500.0,
            currency="USD",
            status="processed",
>>>>>>> 67e0a9c7
        )
        db.session.add(ibkr_txn)
        db.session.commit()

<<<<<<< HEAD
        # Process allocation
        allocations = [{"portfolio_id": sample_portfolio.id, "percentage": 100.0}]
        IBKRTransactionService.process_transaction_allocation(ibkr_txn.id, allocations)

        # Get grouped allocations
        result = IBKRTransactionService.get_grouped_allocations(ibkr_txn.id)

        # Should return 1 grouped allocation (stock + fee combined)
        assert len(result) == 1

        # Verify the allocation combines stock and fee
        alloc = result[0]
        assert alloc["portfolio_id"] == sample_portfolio.id
        assert alloc["portfolio_name"] == "Test Portfolio"
        assert alloc["allocation_percentage"] == 100.0
        assert alloc["allocated_amount"] == 15000.00  # Stock amount
        assert alloc["allocated_shares"] == 100.0  # Stock shares
        assert alloc["allocated_commission"] == 1.50  # Fee amount

    def test_get_grouped_allocations_with_commission_multiple_portfolios(
        self, app_context, db_session, sample_portfolio, second_portfolio
    ):
        """Test grouped allocations combines stock and fee for multiple portfolios."""
        # Create transaction with commission
        ibkr_txn = IBKRTransaction(
            id=make_id(),
            ibkr_transaction_id=make_ibkr_txn_id(),
            transaction_date=date(2025, 1, 15),
            symbol="AAPL",
            isin="US0378331005",
            transaction_type="buy",
            quantity=100,
            price=150.00,
            total_amount=15000.00,
            currency="USD",
            fees=3.00,
            status="pending",
            raw_data="{}",
=======
        # Create portfolio fund
        pf = PortfolioFund(portfolio_id=sample_portfolio.id, fund_id=sample_fund.id)
        db.session.add(pf)
        db.session.commit()

        # Create transaction
        txn = Transaction(
            portfolio_fund_id=pf.id,
            date=date(2024, 1, 15),
            type="buy",
            shares=10.0,
            cost_per_share=150.0,
        )
        db.session.add(txn)
        db.session.commit()

        # Create allocation
        allocation = IBKRTransactionAllocation(
            ibkr_transaction_id=ibkr_txn.id,
            portfolio_id=sample_portfolio.id,
            allocation_percentage=100.0,
            allocated_amount=1500.0,
            allocated_shares=10.0,
            transaction_id=txn.id,
        )
        db.session.add(allocation)
        db.session.commit()

        response, status = IBKRTransactionService.unallocate_transaction(ibkr_txn.id)

        assert status == 200
        assert response["success"] is True
        assert "1 portfolio transactions deleted" in response["message"]

        # Verify IBKR transaction reverted to pending
        ibkr_txn = db.session.get(IBKRTransaction, ibkr_txn.id)
        assert ibkr_txn.status == "pending"
        assert ibkr_txn.processed_at is None

        # Verify allocations deleted
        allocations = IBKRTransactionAllocation.query.filter_by(
            ibkr_transaction_id=ibkr_txn.id
        ).all()
        assert len(allocations) == 0

        # Verify transaction deleted
        txn = db.session.get(Transaction, txn.id)
        assert txn is None

    def test_unallocate_transaction_orphaned_allocations(
        self, app_context, db_session, sample_fund, sample_portfolio
    ):
        """Test unallocate_transaction handles orphaned allocations without transactions."""
        # Create IBKR transaction
        ibkr_txn = IBKRTransaction(
            ibkr_transaction_id=make_ibkr_txn_id(),
            transaction_date=date(2024, 1, 15),
            symbol=sample_fund.symbol,
            description="Test Transaction",
            transaction_type="buy",
            quantity=10,
            price=150.0,
            total_amount=1500.0,
            currency="USD",
            status="processed",
>>>>>>> 67e0a9c7
        )
        db.session.add(ibkr_txn)
        db.session.commit()

<<<<<<< HEAD
        # Process 60/40 split
        allocations = [
            {"portfolio_id": sample_portfolio.id, "percentage": 60.0},
            {"portfolio_id": second_portfolio.id, "percentage": 40.0},
        ]
        IBKRTransactionService.process_transaction_allocation(ibkr_txn.id, allocations)

        # Get grouped allocations
        result = IBKRTransactionService.get_grouped_allocations(ibkr_txn.id)

        # Should return 2 grouped allocations (one per portfolio)
        assert len(result) == 2

        # Find allocations by portfolio
        alloc_a = next(a for a in result if a["portfolio_id"] == sample_portfolio.id)
        alloc_b = next(a for a in result if a["portfolio_id"] == second_portfolio.id)

        # Verify first portfolio (60%)
        assert alloc_a["portfolio_name"] == "Test Portfolio"
        assert alloc_a["allocation_percentage"] == 60.0
        assert alloc_a["allocated_amount"] == 9000.00  # 60% of $15,000
        assert alloc_a["allocated_shares"] == 60.0  # 60% of 100 shares
        assert alloc_a["allocated_commission"] == 1.80  # 60% of $3.00

        # Verify second portfolio (40%)
        assert alloc_b["portfolio_name"] == "Second Portfolio"
        assert alloc_b["allocation_percentage"] == 40.0
        assert alloc_b["allocated_amount"] == 6000.00  # 40% of $15,000
        assert alloc_b["allocated_shares"] == 40.0  # 40% of 100 shares
        assert alloc_b["allocated_commission"] == 1.20  # 40% of $3.00

    def test_get_grouped_allocations_no_allocations(self, app_context, db_session):
        """Test grouped allocations returns empty list for unprocessed transaction."""
        # Create unprocessed transaction
        ibkr_txn = IBKRTransaction(
            id=make_id(),
            ibkr_transaction_id=make_ibkr_txn_id(),
            transaction_date=date(2025, 1, 15),
            symbol="AAPL",
            isin="US0378331005",
            transaction_type="buy",
            quantity=100,
            price=150.00,
            total_amount=15000.00,
            currency="USD",
            fees=1.50,
            status="pending",
            raw_data="{}",
=======
        # Create allocation WITHOUT transaction_id (orphaned)
        allocation = IBKRTransactionAllocation(
            ibkr_transaction_id=ibkr_txn.id,
            portfolio_id=sample_portfolio.id,
            allocation_percentage=100.0,
            allocated_amount=1500.0,
            allocated_shares=10.0,
            transaction_id=None,  # Orphaned
        )
        db.session.add(allocation)
        db.session.commit()

        response, status = IBKRTransactionService.unallocate_transaction(ibkr_txn.id)

        assert status == 200
        assert response["success"] is True

        # Verify IBKR transaction reverted to pending
        ibkr_txn = db.session.get(IBKRTransaction, ibkr_txn.id)
        assert ibkr_txn.status == "pending"

        # Verify orphaned allocation deleted
        allocations = IBKRTransactionAllocation.query.filter_by(
            ibkr_transaction_id=ibkr_txn.id
        ).all()
        assert len(allocations) == 0

    def test_unallocate_transaction_not_found(self, app_context, db_session):
        """Test unallocate_transaction handles non-existent transaction."""
        fake_id = make_id()

        response, status = IBKRTransactionService.unallocate_transaction(fake_id)

        assert status == 404
        assert "error" in response

    def test_unallocate_transaction_not_processed(self, app_context, db_session):
        """Test unallocate_transaction rejects non-processed transactions."""
        ibkr_txn = IBKRTransaction(
            ibkr_transaction_id=make_ibkr_txn_id(),
            transaction_date=date(2024, 1, 15),
            symbol="AAPL",
            description="Test Transaction",
            transaction_type="buy",
            quantity=10,
            price=150.0,
            total_amount=1500.0,
            currency="USD",
            status="pending",  # Not processed
>>>>>>> 67e0a9c7
        )
        db.session.add(ibkr_txn)
        db.session.commit()

<<<<<<< HEAD
        # Get grouped allocations without processing
        result = IBKRTransactionService.get_grouped_allocations(ibkr_txn.id)

        # Should return empty list
        assert len(result) == 0

    def test_get_grouped_allocations_three_way_split(
        self, app_context, db_session, sample_portfolio, second_portfolio
    ):
        """Test grouped allocations with three-way split and fractional amounts."""
        # Create third portfolio
        third_portfolio = Portfolio(id=make_id(), name="Third Portfolio")
        db.session.add(third_portfolio)
        db.session.commit()

        # Create transaction with commission
        ibkr_txn = IBKRTransaction(
            id=make_id(),
            ibkr_transaction_id=make_ibkr_txn_id(),
            transaction_date=date(2025, 1, 15),
            symbol="AAPL",
            isin="US0378331005",
            transaction_type="buy",
            quantity=100,
            price=150.00,
            total_amount=15000.00,
            currency="USD",
            fees=3.00,
            status="pending",
            raw_data="{}",
=======
        response, status = IBKRTransactionService.unallocate_transaction(ibkr_txn.id)

        assert status == 400
        assert "error" in response
        assert "not processed" in response["error"]


class TestGetTransactionAllocations:
    """Tests for get_transaction_allocations() - Retrieve allocation details."""

    def test_get_transaction_allocations(
        self, app_context, db_session, sample_fund, sample_portfolio
    ):
        """Test get_transaction_allocations returns allocation details."""
        # Create IBKR transaction
        ibkr_txn = IBKRTransaction(
            ibkr_transaction_id=make_ibkr_txn_id(),
            transaction_date=date(2024, 1, 15),
            symbol=sample_fund.symbol,
            description="Test Transaction",
            transaction_type="buy",
            quantity=10,
            price=150.0,
            total_amount=1500.0,
            currency="USD",
            status="processed",
        )
        db.session.add(ibkr_txn)
        db.session.commit()

        # Create portfolio fund
        pf = PortfolioFund(portfolio_id=sample_portfolio.id, fund_id=sample_fund.id)
        db.session.add(pf)
        db.session.commit()

        # Create transaction
        txn = Transaction(
            portfolio_fund_id=pf.id,
            date=date(2024, 1, 15),
            type="buy",
            shares=10.0,
            cost_per_share=150.0,
        )
        db.session.add(txn)
        db.session.commit()

        # Create allocation
        allocation = IBKRTransactionAllocation(
            ibkr_transaction_id=ibkr_txn.id,
            portfolio_id=sample_portfolio.id,
            allocation_percentage=100.0,
            allocated_amount=1500.0,
            allocated_shares=10.0,
            transaction_id=txn.id,
        )
        db.session.add(allocation)
        db.session.commit()

        response, status = IBKRTransactionService.get_transaction_allocations(ibkr_txn.id)

        assert status == 200
        assert response["ibkr_transaction_id"] == ibkr_txn.id
        assert response["status"] == "processed"
        assert len(response["allocations"]) == 1

        alloc_data = response["allocations"][0]
        assert alloc_data["portfolio_id"] == sample_portfolio.id
        assert alloc_data["portfolio_name"] == sample_portfolio.name
        assert alloc_data["allocation_percentage"] == 100.0
        assert alloc_data["allocated_amount"] == 1500.0
        assert alloc_data["allocated_shares"] == 10.0
        assert alloc_data["transaction_id"] == txn.id
        assert alloc_data["transaction_date"] == "2024-01-15"

    def test_get_transaction_allocations_no_allocations(self, app_context, db_session):
        """Test get_transaction_allocations returns empty list when no allocations."""
        ibkr_txn = IBKRTransaction(
            ibkr_transaction_id=make_ibkr_txn_id(),
            transaction_date=date(2024, 1, 15),
            symbol="AAPL",
            description="Test Transaction",
            transaction_type="buy",
            quantity=10,
            price=150.0,
            total_amount=1500.0,
            currency="USD",
            status="pending",
>>>>>>> 67e0a9c7
        )
        db.session.add(ibkr_txn)
        db.session.commit()

<<<<<<< HEAD
        # Process 33.33/33.33/33.34 split
        allocations = [
            {"portfolio_id": sample_portfolio.id, "percentage": 33.33},
            {"portfolio_id": second_portfolio.id, "percentage": 33.33},
            {"portfolio_id": third_portfolio.id, "percentage": 33.34},
        ]
        IBKRTransactionService.process_transaction_allocation(ibkr_txn.id, allocations)

        # Get grouped allocations
        result = IBKRTransactionService.get_grouped_allocations(ibkr_txn.id)

        # Should return 3 grouped allocations
        assert len(result) == 3

        # Verify all portfolios are represented
        portfolio_ids = {a["portfolio_id"] for a in result}
        assert sample_portfolio.id in portfolio_ids
        assert second_portfolio.id in portfolio_ids
        assert third_portfolio.id in portfolio_ids

        # Verify total amounts add up correctly
        total_amount = sum(a["allocated_amount"] for a in result)
        total_shares = sum(a["allocated_shares"] for a in result)
        total_commission = sum(a["allocated_commission"] for a in result)

        # Allow for floating point rounding
        assert abs(total_amount - 15000.00) < 0.01
        assert abs(total_shares - 100.0) < 0.01
        assert abs(total_commission - 3.00) < 0.01
=======
        response, status = IBKRTransactionService.get_transaction_allocations(ibkr_txn.id)

        assert status == 200
        assert response["allocations"] == []

    def test_get_transaction_allocations_not_found(self, app_context, db_session):
        """Test get_transaction_allocations handles non-existent transaction."""
        fake_id = make_id()

        response, status = IBKRTransactionService.get_transaction_allocations(fake_id)

        assert status == 404
        assert "error" in response
>>>>>>> 67e0a9c7
<|MERGE_RESOLUTION|>--- conflicted
+++ resolved
@@ -1414,72 +1414,6 @@
         assert portfolio_b_fee_txn.cost_per_share == 1.20  # 40% of $3.00
 
 
-<<<<<<< HEAD
-class TestGroupedAllocations:
-    """Tests for get_grouped_allocations method."""
-
-    def test_get_grouped_allocations_no_commission_single_portfolio(
-        self, app_context, db_session, sample_portfolio
-    ):
-        """Test grouped allocations with no commission allocated to single portfolio."""
-        # Create transaction with zero fees
-        ibkr_txn = IBKRTransaction(
-            id=make_id(),
-            ibkr_transaction_id=make_ibkr_txn_id(),
-            transaction_date=date(2025, 1, 15),
-            symbol="AAPL",
-            isin="US0378331005",
-            transaction_type="buy",
-            quantity=100,
-            price=150.00,
-            total_amount=15000.00,
-            currency="USD",
-            fees=0,
-            status="pending",
-            raw_data="{}",
-        )
-        db.session.add(ibkr_txn)
-        db.session.commit()
-
-        # Process allocation
-        allocations = [{"portfolio_id": sample_portfolio.id, "percentage": 100.0}]
-        IBKRTransactionService.process_transaction_allocation(ibkr_txn.id, allocations)
-
-        # Get grouped allocations
-        result = IBKRTransactionService.get_grouped_allocations(ibkr_txn.id)
-
-        # Should return 1 grouped allocation
-        assert len(result) == 1
-
-        # Verify the allocation details
-        alloc = result[0]
-        assert alloc["portfolio_id"] == sample_portfolio.id
-        assert alloc["portfolio_name"] == "Test Portfolio"
-        assert alloc["allocation_percentage"] == 100.0
-        assert alloc["allocated_amount"] == 15000.00
-        assert alloc["allocated_shares"] == 100.0
-        assert alloc["allocated_commission"] == 0.0
-
-    def test_get_grouped_allocations_with_commission_single_portfolio(
-        self, app_context, db_session, sample_portfolio
-    ):
-        """Test grouped allocations combines stock and fee for single portfolio."""
-        # Create transaction with commission
-        ibkr_txn = IBKRTransaction(
-            id=make_id(),
-            ibkr_transaction_id=make_ibkr_txn_id(),
-            transaction_date=date(2025, 1, 15),
-            symbol="AAPL",
-            isin="US0378331005",
-            transaction_type="buy",
-            quantity=100,
-            price=150.00,
-            total_amount=15000.00,
-            currency="USD",
-            fees=1.50,
-            status="pending",
-            raw_data="{}",
-=======
 class TestTransactionManagement:
     """Tests for transaction management methods (get, ignore, delete)."""
 
@@ -1857,51 +1791,10 @@
             total_amount=1500.0,
             currency="USD",
             status="processed",
->>>>>>> 67e0a9c7
-        )
-        db.session.add(ibkr_txn)
-        db.session.commit()
-
-<<<<<<< HEAD
-        # Process allocation
-        allocations = [{"portfolio_id": sample_portfolio.id, "percentage": 100.0}]
-        IBKRTransactionService.process_transaction_allocation(ibkr_txn.id, allocations)
-
-        # Get grouped allocations
-        result = IBKRTransactionService.get_grouped_allocations(ibkr_txn.id)
-
-        # Should return 1 grouped allocation (stock + fee combined)
-        assert len(result) == 1
-
-        # Verify the allocation combines stock and fee
-        alloc = result[0]
-        assert alloc["portfolio_id"] == sample_portfolio.id
-        assert alloc["portfolio_name"] == "Test Portfolio"
-        assert alloc["allocation_percentage"] == 100.0
-        assert alloc["allocated_amount"] == 15000.00  # Stock amount
-        assert alloc["allocated_shares"] == 100.0  # Stock shares
-        assert alloc["allocated_commission"] == 1.50  # Fee amount
-
-    def test_get_grouped_allocations_with_commission_multiple_portfolios(
-        self, app_context, db_session, sample_portfolio, second_portfolio
-    ):
-        """Test grouped allocations combines stock and fee for multiple portfolios."""
-        # Create transaction with commission
-        ibkr_txn = IBKRTransaction(
-            id=make_id(),
-            ibkr_transaction_id=make_ibkr_txn_id(),
-            transaction_date=date(2025, 1, 15),
-            symbol="AAPL",
-            isin="US0378331005",
-            transaction_type="buy",
-            quantity=100,
-            price=150.00,
-            total_amount=15000.00,
-            currency="USD",
-            fees=3.00,
-            status="pending",
-            raw_data="{}",
-=======
+        )
+        db.session.add(ibkr_txn)
+        db.session.commit()
+
         # Create portfolio fund
         pf = PortfolioFund(portfolio_id=sample_portfolio.id, fund_id=sample_fund.id)
         db.session.add(pf)
@@ -1967,61 +1860,10 @@
             total_amount=1500.0,
             currency="USD",
             status="processed",
->>>>>>> 67e0a9c7
-        )
-        db.session.add(ibkr_txn)
-        db.session.commit()
-
-<<<<<<< HEAD
-        # Process 60/40 split
-        allocations = [
-            {"portfolio_id": sample_portfolio.id, "percentage": 60.0},
-            {"portfolio_id": second_portfolio.id, "percentage": 40.0},
-        ]
-        IBKRTransactionService.process_transaction_allocation(ibkr_txn.id, allocations)
-
-        # Get grouped allocations
-        result = IBKRTransactionService.get_grouped_allocations(ibkr_txn.id)
-
-        # Should return 2 grouped allocations (one per portfolio)
-        assert len(result) == 2
-
-        # Find allocations by portfolio
-        alloc_a = next(a for a in result if a["portfolio_id"] == sample_portfolio.id)
-        alloc_b = next(a for a in result if a["portfolio_id"] == second_portfolio.id)
-
-        # Verify first portfolio (60%)
-        assert alloc_a["portfolio_name"] == "Test Portfolio"
-        assert alloc_a["allocation_percentage"] == 60.0
-        assert alloc_a["allocated_amount"] == 9000.00  # 60% of $15,000
-        assert alloc_a["allocated_shares"] == 60.0  # 60% of 100 shares
-        assert alloc_a["allocated_commission"] == 1.80  # 60% of $3.00
-
-        # Verify second portfolio (40%)
-        assert alloc_b["portfolio_name"] == "Second Portfolio"
-        assert alloc_b["allocation_percentage"] == 40.0
-        assert alloc_b["allocated_amount"] == 6000.00  # 40% of $15,000
-        assert alloc_b["allocated_shares"] == 40.0  # 40% of 100 shares
-        assert alloc_b["allocated_commission"] == 1.20  # 40% of $3.00
-
-    def test_get_grouped_allocations_no_allocations(self, app_context, db_session):
-        """Test grouped allocations returns empty list for unprocessed transaction."""
-        # Create unprocessed transaction
-        ibkr_txn = IBKRTransaction(
-            id=make_id(),
-            ibkr_transaction_id=make_ibkr_txn_id(),
-            transaction_date=date(2025, 1, 15),
-            symbol="AAPL",
-            isin="US0378331005",
-            transaction_type="buy",
-            quantity=100,
-            price=150.00,
-            total_amount=15000.00,
-            currency="USD",
-            fees=1.50,
-            status="pending",
-            raw_data="{}",
-=======
+        )
+        db.session.add(ibkr_txn)
+        db.session.commit()
+
         # Create allocation WITHOUT transaction_id (orphaned)
         allocation = IBKRTransactionAllocation(
             ibkr_transaction_id=ibkr_txn.id,
@@ -2071,43 +1913,10 @@
             total_amount=1500.0,
             currency="USD",
             status="pending",  # Not processed
->>>>>>> 67e0a9c7
-        )
-        db.session.add(ibkr_txn)
-        db.session.commit()
-
-<<<<<<< HEAD
-        # Get grouped allocations without processing
-        result = IBKRTransactionService.get_grouped_allocations(ibkr_txn.id)
-
-        # Should return empty list
-        assert len(result) == 0
-
-    def test_get_grouped_allocations_three_way_split(
-        self, app_context, db_session, sample_portfolio, second_portfolio
-    ):
-        """Test grouped allocations with three-way split and fractional amounts."""
-        # Create third portfolio
-        third_portfolio = Portfolio(id=make_id(), name="Third Portfolio")
-        db.session.add(third_portfolio)
-        db.session.commit()
-
-        # Create transaction with commission
-        ibkr_txn = IBKRTransaction(
-            id=make_id(),
-            ibkr_transaction_id=make_ibkr_txn_id(),
-            transaction_date=date(2025, 1, 15),
-            symbol="AAPL",
-            isin="US0378331005",
-            transaction_type="buy",
-            quantity=100,
-            price=150.00,
-            total_amount=15000.00,
-            currency="USD",
-            fees=3.00,
-            status="pending",
-            raw_data="{}",
-=======
+        )
+        db.session.add(ibkr_txn)
+        db.session.commit()
+
         response, status = IBKRTransactionService.unallocate_transaction(ibkr_txn.id)
 
         assert status == 400
@@ -2195,42 +2004,10 @@
             total_amount=1500.0,
             currency="USD",
             status="pending",
->>>>>>> 67e0a9c7
-        )
-        db.session.add(ibkr_txn)
-        db.session.commit()
-
-<<<<<<< HEAD
-        # Process 33.33/33.33/33.34 split
-        allocations = [
-            {"portfolio_id": sample_portfolio.id, "percentage": 33.33},
-            {"portfolio_id": second_portfolio.id, "percentage": 33.33},
-            {"portfolio_id": third_portfolio.id, "percentage": 33.34},
-        ]
-        IBKRTransactionService.process_transaction_allocation(ibkr_txn.id, allocations)
-
-        # Get grouped allocations
-        result = IBKRTransactionService.get_grouped_allocations(ibkr_txn.id)
-
-        # Should return 3 grouped allocations
-        assert len(result) == 3
-
-        # Verify all portfolios are represented
-        portfolio_ids = {a["portfolio_id"] for a in result}
-        assert sample_portfolio.id in portfolio_ids
-        assert second_portfolio.id in portfolio_ids
-        assert third_portfolio.id in portfolio_ids
-
-        # Verify total amounts add up correctly
-        total_amount = sum(a["allocated_amount"] for a in result)
-        total_shares = sum(a["allocated_shares"] for a in result)
-        total_commission = sum(a["allocated_commission"] for a in result)
-
-        # Allow for floating point rounding
-        assert abs(total_amount - 15000.00) < 0.01
-        assert abs(total_shares - 100.0) < 0.01
-        assert abs(total_commission - 3.00) < 0.01
-=======
+        )
+        db.session.add(ibkr_txn)
+        db.session.commit()
+
         response, status = IBKRTransactionService.get_transaction_allocations(ibkr_txn.id)
 
         assert status == 200
@@ -2243,5 +2020,4 @@
         response, status = IBKRTransactionService.get_transaction_allocations(fake_id)
 
         assert status == 404
-        assert "error" in response
->>>>>>> 67e0a9c7
+        assert "error" in response